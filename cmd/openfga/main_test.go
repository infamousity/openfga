--- conflicted
+++ resolved
@@ -20,15 +20,9 @@
 	"github.com/docker/go-connections/nat"
 	"github.com/google/go-cmp/cmp"
 	"github.com/oklog/ulid/v2"
-<<<<<<< HEAD
-	"github.com/openfga/openfga/cmd"
+	openfgav1 "github.com/openfga/api/proto/openfga/v1"
+	"github.com/openfga/openfga/cmd/migrate"
 	storagefixtures "github.com/openfga/openfga/pkg/testfixtures/storage"
-	"github.com/openfga/openfga/pkg/testutils"
-	"github.com/openfga/openfga/pkg/tuple"
-	"github.com/openfga/openfga/pkg/typesystem"
-=======
-	openfgav1 "github.com/openfga/api/proto/openfga/v1"
->>>>>>> 52565607
 	"github.com/stretchr/testify/require"
 	"google.golang.org/grpc"
 	grpcbackoff "google.golang.org/grpc/backoff"
@@ -47,7 +41,7 @@
 
 const (
 	baseFunctionalTestImage = "openfga/openfga:functionaltest"
-	defaultIpAddressInLinux = "172.17.0.1" // https://stackoverflow.com/q/65497331
+	defaultIPAddressInLinux = "172.17.0.1" // https://stackoverflow.com/q/65497331
 )
 
 type OpenFGATester interface {
@@ -77,11 +71,7 @@
 // newOpenFGATester spins up an openfga container with the default service ports
 // exposed for testing purposes. Before running functional tests it is assumed
 // the openfga/openfga container is already built and available to the docker engine.
-<<<<<<< HEAD
-func newOpenFGATester(t *testing.T, openfgaImage string, args ...string) (OpenFGATester, error) {
-=======
-func newOpenFGATester(t *testing.T, args ...string) OpenFGATester {
->>>>>>> 52565607
+func newOpenFGATester(t *testing.T, openfgaImage string, args ...string) OpenFGATester {
 	t.Helper()
 
 	dockerClient, err := client.NewClientWithOpts(
@@ -235,12 +225,7 @@
 func TestFunctionalGRPC(t *testing.T) {
 	// tester can be shared across tests that aren't impacted
 	// by shared state
-<<<<<<< HEAD
-	tester, err := newOpenFGATester(t, baseFunctionalTestImage)
-	require.NoError(err)
-=======
-	tester := newOpenFGATester(t)
->>>>>>> 52565607
+	tester := newOpenFGATester(t, baseFunctionalTestImage)
 	defer tester.Cleanup()
 
 	t.Run("TestCreateStore", func(t *testing.T) { GRPCCreateStoreTest(t, tester) })
@@ -261,20 +246,15 @@
 
 func TestDatastoreMigrations(t *testing.T) {
 	engines := []string{"postgres", "mysql"}
-	t.Run("TestMigrateDatastoreToVersion4", func(t *testing.T) {
+	t.Run("TestMigrateDatastoreToVersion5", func(t *testing.T) {
 		for _, engine := range engines {
-			MigrateDatastoreToVersion4Test(t, engine)
+			MigrateDatastoreToVersion5Test(t, engine)
 		}
 	})
 }
 
 func TestGRPCWithPresharedKey(t *testing.T) {
-<<<<<<< HEAD
-	tester, err := newOpenFGATester(t, baseFunctionalTestImage, "--authn-method", "preshared", "--authn-preshared-keys", "key1,key2")
-	require.NoError(t, err)
-=======
-	tester := newOpenFGATester(t, "--authn-method", "preshared", "--authn-preshared-keys", "key1,key2")
->>>>>>> 52565607
+	tester := newOpenFGATester(t, baseFunctionalTestImage, "--authn-method", "preshared", "--authn-preshared-keys", "key1,key2")
 	defer tester.Cleanup()
 
 	conn := connect(t, tester)
@@ -337,7 +317,7 @@
 	return conn
 }
 
-func MigrateDatastoreToVersion4Test(t *testing.T, engine string) {
+func MigrateDatastoreToVersion5Test(t *testing.T, engine string) {
 	t.Run(engine, func(t *testing.T) {
 		store := ulid.Make().String()
 		t.Logf("start the database container and run migrations up to the latest migration version available")
@@ -345,26 +325,25 @@
 		uri := testDatastore.GetConnectionURI(true)
 
 		t.Logf("migrate database down to version 3")
-		migrateCommand := cmd.NewMigrateCommand()
+		migrateCommand := migrate.NewMigrateCommand()
 		migrateCommand.SetArgs([]string{"--datastore-engine", engine, "--datastore-uri", uri, "--version", strconv.Itoa(3)})
 		err := migrateCommand.Execute()
 		require.NoError(t, err)
 
 		t.Logf("start openfga 1.1.0 and wait for it to be ready")
-		// this is a hack to have the networking work in Github Actions
-		datastoreConnectionURI := strings.Replace(uri, "localhost", defaultIpAddressInLinux, -1)
-		tester, err := newOpenFGATester(t, "openfga/openfga:v1.1.0", "--datastore-engine", engine, "--datastore-uri", datastoreConnectionURI)
-		require.NoError(t, err)
+		// this is a hack to have the networking work in GitHub Actions
+		datastoreConnectionURI := strings.Replace(uri, "localhost", defaultIPAddressInLinux, -1)
+		tester := newOpenFGATester(t, "openfga/openfga:v1.1.0", "--datastore-engine", engine, "--datastore-uri", datastoreConnectionURI)
 		defer tester.Cleanup()
 
 		t.Logf("create a client of openfga")
 		conn := connect(t, tester)
 		defer conn.Close()
 
-		client := openfgapb.NewOpenFGAServiceClient(conn)
+		client := openfgav1.NewOpenFGAServiceClient(conn)
 
 		t.Logf("write authorization model")
-		_, err = client.WriteAuthorizationModel(context.Background(), &openfgapb.WriteAuthorizationModelRequest{
+		_, err = client.WriteAuthorizationModel(context.Background(), &openfgav1.WriteAuthorizationModelRequest{
 			StoreId: store,
 			TypeDefinitions: parser.MustParse(`type user
           type document
@@ -375,30 +354,30 @@
 		require.NoError(t, err)
 
 		t.Logf("write one tuple")
-		_, err = client.Write(context.Background(), &openfgapb.WriteRequest{
+		_, err = client.Write(context.Background(), &openfgav1.WriteRequest{
 			StoreId: store,
-			Writes: &openfgapb.TupleKeys{TupleKeys: []*openfgapb.TupleKey{
+			Writes: &openfgav1.TupleKeys{TupleKeys: []*openfgav1.TupleKey{
 				tuple.NewTupleKey("document:1", "viewer", "user:a"),
 			}},
 		})
 		require.NoError(t, err)
 
-		t.Logf("migrate database up to version 4")
-		migrateCommand.SetArgs([]string{"--datastore-engine", engine, "--datastore-uri", uri, "--version", strconv.Itoa(4)})
+		t.Logf("migrate database up to version 5")
+		migrateCommand.SetArgs([]string{"--datastore-engine", engine, "--datastore-uri", uri, "--version", strconv.Itoa(5)})
 		err = migrateCommand.Execute()
 		require.NoError(t, err)
 
 		t.Logf("write another tuple")
-		_, err = client.Write(context.Background(), &openfgapb.WriteRequest{
+		_, err = client.Write(context.Background(), &openfgav1.WriteRequest{
 			StoreId: store,
-			Writes: &openfgapb.TupleKeys{TupleKeys: []*openfgapb.TupleKey{
+			Writes: &openfgav1.TupleKeys{TupleKeys: []*openfgav1.TupleKey{
 				tuple.NewTupleKey("document:1", "viewer", "user:b"),
 			}},
 		})
 		require.NoError(t, err)
 
 		t.Logf("read changes")
-		resp, err := client.ReadChanges(context.Background(), &openfgapb.ReadChangesRequest{
+		resp, err := client.ReadChanges(context.Background(), &openfgav1.ReadChangesRequest{
 			StoreId: store,
 		})
 		require.NoError(t, err)
@@ -516,12 +495,7 @@
 }
 
 func TestGRPCListStores(t *testing.T) {
-<<<<<<< HEAD
-	tester, err := newOpenFGATester(t, baseFunctionalTestImage)
-	require.NoError(t, err)
-=======
-	tester := newOpenFGATester(t)
->>>>>>> 52565607
+	tester := newOpenFGATester(t, baseFunctionalTestImage)
 	defer tester.Cleanup()
 
 	conn := connect(t, tester)
@@ -849,13 +823,7 @@
 // TestCheckWorkflows are tests that involve workflows that define assertions for
 // Checks against multi-model stores etc..
 func TestCheckWorkflows(t *testing.T) {
-<<<<<<< HEAD
-
-	tester, err := newOpenFGATester(t, baseFunctionalTestImage)
-	require.NoError(t, err)
-=======
-	tester := newOpenFGATester(t)
->>>>>>> 52565607
+	tester := newOpenFGATester(t, baseFunctionalTestImage)
 	defer tester.Cleanup()
 
 	conn := connect(t, tester)
@@ -964,13 +932,7 @@
 // TestExpandWorkflows are tests that involve workflows that define assertions for
 // Expands against multi-model stores etc..
 func TestExpandWorkflows(t *testing.T) {
-<<<<<<< HEAD
-
-	tester, err := newOpenFGATester(t, baseFunctionalTestImage)
-	require.NoError(t, err)
-=======
-	tester := newOpenFGATester(t)
->>>>>>> 52565607
+	tester := newOpenFGATester(t, baseFunctionalTestImage)
 	defer tester.Cleanup()
 
 	conn := connect(t, tester)
