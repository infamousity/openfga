--- conflicted
+++ resolved
@@ -41,12 +41,8 @@
 
 const (
 	baseFunctionalTestImage = "openfga/openfga:functionaltest"
-<<<<<<< HEAD
 	customImage             = "openfga/openfga:feat-split-user-column"
-	defaultIpAddressInLinux = "172.17.0.1" // https://stackoverflow.com/q/65497331
-=======
 	defaultIPAddressInLinux = "172.17.0.1" // https://stackoverflow.com/q/65497331
->>>>>>> 08c879e4
 )
 
 type OpenFGATester interface {
@@ -256,9 +252,9 @@
 			MigrateDatastoreToVersion5Test(t, engine)
 		}
 	})
-	t.Run("TestMigrateDatastoreToVersion5", func(t *testing.T) {
+	t.Run("TestMigrateDatastoreToVersion6", func(t *testing.T) {
 		for _, engine := range engines {
-			MigrateDatastoreToVersion5Test(t, engine)
+			MigrateDatastoreToVersion6Test(t, engine)
 		}
 	})
 }
@@ -397,7 +393,7 @@
 	})
 }
 
-func MigrateDatastoreToVersion5Test(t *testing.T, engine string) {
+func MigrateDatastoreToVersion6Test(t *testing.T, engine string) {
 	t.Run(engine, func(t *testing.T) {
 		store := ulid.Make().String()
 		t.Logf("start the database container and run migrations up to the latest migration version available")
@@ -405,26 +401,25 @@
 		uri := testDatastore.GetConnectionURI(true)
 
 		t.Logf("migrate database down to version 4")
-		migrateCommand := cmd.NewMigrateCommand()
+		migrateCommand := migrate.NewMigrateCommand()
 		migrateCommand.SetArgs([]string{"--datastore-engine", engine, "--datastore-uri", uri, "--version", strconv.Itoa(4)})
 		err := migrateCommand.Execute()
 		require.NoError(t, err)
 
 		t.Logf("start openfga on branch feat-split-user-column and wait for it to be ready")
-		// this is a hack to have the networking work in Github Actions
-		datastoreConnectionURI := strings.Replace(uri, "localhost", defaultIpAddressInLinux, -1)
-		tester, err := newOpenFGATester(t, "openfga/openfga:feat-split-user-column", "--datastore-engine", engine, "--datastore-uri", datastoreConnectionURI)
-		require.NoError(t, err)
+		// this is a hack to have the networking work in GitHub Actions
+		datastoreConnectionURI := strings.Replace(uri, "localhost", defaultIPAddressInLinux, -1)
+		tester := newOpenFGATester(t, "openfga/openfga:feat-split-user-column", "--datastore-engine", engine, "--datastore-uri", datastoreConnectionURI)
 		defer tester.Cleanup()
 
 		t.Logf("create a client of openfga")
 		conn := connect(t, tester)
 		defer conn.Close()
 
-		client := openfgapb.NewOpenFGAServiceClient(conn)
+		openfgaClient := openfgav1.NewOpenFGAServiceClient(conn)
 
 		t.Logf("write authorization model")
-		_, err = client.WriteAuthorizationModel(context.Background(), &openfgapb.WriteAuthorizationModelRequest{
+		_, err = openfgaClient.WriteAuthorizationModel(context.Background(), &openfgav1.WriteAuthorizationModelRequest{
 			StoreId: store,
 			TypeDefinitions: parser.MustParse(`type user
           type group
@@ -438,9 +433,9 @@
 		require.NoError(t, err)
 
 		t.Logf("write one tuple per _user format")
-		_, err = client.Write(context.Background(), &openfgapb.WriteRequest{
+		_, err = openfgaClient.Write(context.Background(), &openfgav1.WriteRequest{
 			StoreId: store,
-			Writes: &openfgapb.TupleKeys{TupleKeys: []*openfgapb.TupleKey{
+			Writes: &openfgav1.TupleKeys{TupleKeys: []*openfgav1.TupleKey{
 				tuple.NewTupleKey("document:1", "viewer", "user:a"),
 				tuple.NewTupleKey("document:2", "viewer", "user:*"),
 				tuple.NewTupleKey("document:3", "viewer", "group:fga#member"),
@@ -454,21 +449,21 @@
 		require.NoError(t, err)
 
 		t.Logf("checks should work")
-		c1, err := client.Check(context.Background(), &openfgapb.CheckRequest{
+		c1, err := openfgaClient.Check(context.Background(), &openfgav1.CheckRequest{
 			StoreId:  store,
 			TupleKey: tuple.NewTupleKey("document:1", "viewer", "user:a"),
 		})
 		require.NoError(t, err)
 		require.True(t, c1.Allowed)
 
-		c2, err := client.Check(context.Background(), &openfgapb.CheckRequest{
+		c2, err := openfgaClient.Check(context.Background(), &openfgav1.CheckRequest{
 			StoreId:  store,
 			TupleKey: tuple.NewTupleKey("document:2", "viewer", "user:*"),
 		})
 		require.NoError(t, err)
 		require.True(t, c2.Allowed)
 
-		c3, err := client.Check(context.Background(), &openfgapb.CheckRequest{
+		c3, err := openfgaClient.Check(context.Background(), &openfgav1.CheckRequest{
 			StoreId:  store,
 			TupleKey: tuple.NewTupleKey("document:3", "viewer", "group:fga#member"),
 		})
@@ -476,7 +471,7 @@
 		require.True(t, c3.Allowed)
 
 		t.Logf("ListObjects should work")
-		res, err := client.ListObjects(context.Background(), &openfgapb.ListObjectsRequest{
+		res, err := openfgaClient.ListObjects(context.Background(), &openfgav1.ListObjectsRequest{
 			StoreId:  store,
 			Type:     "document",
 			Relation: "viewer",
@@ -486,7 +481,7 @@
 		require.Equal(t, 2, len(res.Objects))
 		require.ElementsMatch(t, []string{"document:1", "document:2"}, res.Objects)
 
-		res, err = client.ListObjects(context.Background(), &openfgapb.ListObjectsRequest{
+		res, err = openfgaClient.ListObjects(context.Background(), &openfgav1.ListObjectsRequest{
 			StoreId:  store,
 			Type:     "document",
 			Relation: "viewer",
@@ -496,7 +491,7 @@
 		require.Equal(t, 1, len(res.Objects))
 		require.Equal(t, "document:2", res.Objects[0])
 
-		res, err = client.ListObjects(context.Background(), &openfgapb.ListObjectsRequest{
+		res, err = openfgaClient.ListObjects(context.Background(), &openfgav1.ListObjectsRequest{
 			StoreId:  store,
 			Type:     "document",
 			Relation: "viewer",
