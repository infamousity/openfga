--- conflicted
+++ resolved
@@ -4656,14 +4656,13 @@
               relation: owner
             expectation:
               - repo:1
-<<<<<<< HEAD
           - request:
               user: user:a
               type: repo
               relation: can_own
             expectation:
               - repo:1
-=======
+
       - model: | #complex model
           type user
           type folder
@@ -4908,5 +4907,4 @@
               - folder:1
               - folder:2
               - folder:3
-              - folder:5
->>>>>>> d180fc3e
+              - folder:5