//go:generate mockgen -source cache.go -destination ../../internal/mocks/mock_cache.go -package mocks cache

package storage

import (
	"fmt"
	"sync"
	"time"

<<<<<<< HEAD
	"github.com/karlseguin/ccache/v3"
=======
	"github.com/Yiling-J/theine-go"

	openfgav1 "github.com/openfga/api/proto/openfga/v1"
>>>>>>> 00352ec0
)

const (
	SubproblemCachePrefix      = "sp."
	iteratorCachePrefix        = "ic."
	changelogCachePrefix       = "cc."
	invalidIteratorCachePrefix = "iq."
	defaultMaxCacheSize        = 10000
)

// InMemoryCache is a general purpose cache to store things in memory.
type InMemoryCache[T any] interface {
	// Get If the key exists, returns the value. If the key didn't exist, returns nil.
	Get(key string) T
	Set(key string, value T, ttl time.Duration)

	Delete(prefix string)

	// Stop cleans resources.
	Stop()
}

// Specific implementation

type InMemoryLRUCache[T any] struct {
	client      *theine.Cache[string, T]
	maxElements int64
	closeOnce   *sync.Once
}

type InMemoryLRUCacheOpt[T any] func(i *InMemoryLRUCache[T])

func WithMaxCacheSize[T any](maxElements int64) InMemoryLRUCacheOpt[T] {
	return func(i *InMemoryLRUCache[T]) {
		i.maxElements = maxElements
	}
}

var _ InMemoryCache[any] = (*InMemoryLRUCache[any])(nil)

func NewInMemoryLRUCache[T any](opts ...InMemoryLRUCacheOpt[T]) *InMemoryLRUCache[T] {
	t := &InMemoryLRUCache[T]{
		maxElements: defaultMaxCacheSize,
		closeOnce:   &sync.Once{},
	}

	for _, opt := range opts {
		opt(t)
	}

	var err error
	t.client, err = theine.NewBuilder[string, T](t.maxElements).Build()
	if err != nil {
		panic(err)
	}
	return t
}

func (i InMemoryLRUCache[T]) Get(key string) T {
	var zero T
	item, ok := i.client.Get(key)
	if !ok {
		return zero
	}

	return item
}

func (i InMemoryLRUCache[T]) Set(key string, value T, ttl time.Duration) {
	i.client.SetWithTTL(key, value, 0, ttl)
}

func (i InMemoryLRUCache[T]) Delete(key string) {
	i.client.Delete(key)
}

func (i InMemoryLRUCache[T]) Stop() {
	i.closeOnce.Do(func() {
		i.client.Close()
	})
}

type ChangelogCacheEntry struct {
	LastModified time.Time
}

func GetChangelogCacheKey(storeID string) string {
	return fmt.Sprintf("%s%s", changelogCachePrefix, storeID)
}

type InvalidEntityCacheEntry struct {
	LastModified time.Time
}

func GetInvalidIteratorCacheKey(storeID string) string {
	return fmt.Sprintf("%s%s", invalidIteratorCachePrefix, storeID)
}

func GetInvalidIteratorByObjectRelationCacheKeys(storeID, object, relation string) []string {
	return []string{fmt.Sprintf("%s%s-or/%s#%s", invalidIteratorCachePrefix, storeID, object, relation)}
}

func GetInvalidIteratorByUserObjectTypeCacheKeys(storeID string, users []string, objectType string) []string {
	res := make([]string, 0, len(users))
	for _, user := range users {
		res = append(res, fmt.Sprintf("%s%s-otr/%s|%s", invalidIteratorCachePrefix, storeID, user, objectType))
	}
	return res
}

type TupleIteratorCacheEntry struct {
	Tuples       []*TupleRecord
	LastModified time.Time
}

func GetReadUsersetTuplesCacheKeyPrefix(store, object, relation string) string {
	return fmt.Sprintf("%srut/%s/%s#%s", iteratorCachePrefix, store, object, relation)
}

func GetReadStartingWithUserCacheKeyPrefix(store, objectType, relation string) string {
	return fmt.Sprintf("%srtwu/%s/%s#%s", iteratorCachePrefix, store, objectType, relation)
}

func GetReadCacheKey(store, tuple string) string {
	return fmt.Sprintf("%sr%s/%s", iteratorCachePrefix, store, tuple)
}<|MERGE_RESOLUTION|>--- conflicted
+++ resolved
@@ -7,13 +7,7 @@
 	"sync"
 	"time"
 
-<<<<<<< HEAD
-	"github.com/karlseguin/ccache/v3"
-=======
 	"github.com/Yiling-J/theine-go"
-
-	openfgav1 "github.com/openfga/api/proto/openfga/v1"
->>>>>>> 00352ec0
 )
 
 const (
