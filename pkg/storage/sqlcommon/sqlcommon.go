--- conflicted
+++ resolved
@@ -22,10 +22,7 @@
 	"google.golang.org/protobuf/types/known/timestamppb"
 )
 
-<<<<<<< HEAD
-=======
 // TODO everytime we add a migration we have to update this. Is there a better way?
->>>>>>> 08c879e4
 const latestDBVersion = 5
 
 type Config struct {
@@ -331,13 +328,7 @@
 			return storage.InvalidWriteInputError(tk, openfgav1.TupleOperation_TUPLE_OPERATION_DELETE)
 		}
 
-<<<<<<< HEAD
-		changelogBuilder = changelogBuilder.Values(store, objectType, objectID, tk.GetRelation(), tk.GetUser(), userObjectType, userObjectID, userRelation, openfgapb.TupleOperation_TUPLE_OPERATION_DELETE, id, dbInfo.sqlTime)
-=======
-		userObjectType, userObjectID, userRelation := tupleUtils.ToUserParts(tk.GetUser())
-
 		changelogBuilder = changelogBuilder.Values(store, objectType, objectID, tk.GetRelation(), tk.GetUser(), userObjectType, userObjectID, userRelation, openfgav1.TupleOperation_TUPLE_OPERATION_DELETE, id, dbInfo.sqlTime)
->>>>>>> 08c879e4
 	}
 
 	insertBuilder := dbInfo.stbl.
