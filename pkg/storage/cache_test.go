package storage

import (
	"testing"
	"time"

	"github.com/stretchr/testify/require"
	"go.uber.org/goleak"
)

func TestInMemoryCache(t *testing.T) {
	t.Run("set_and_get", func(t *testing.T) {
		cache := NewInMemoryLRUCache[string]()
		t.Cleanup(func() {
			goleak.VerifyNone(t)
		})
		defer cache.Stop()
		cache.Set("key", "value", 1*time.Second)
		result := cache.Get("key")
		require.Equal(t, "value", result)
	})

<<<<<<< HEAD
	t.Run("set_and_get_expired", func(t *testing.T) {
		cache := NewInMemoryLRUCache[string]() // can't call get/set on a closed cache store
		t.Cleanup(func() {
			goleak.VerifyNone(t)
		})
		defer cache.Stop()
		cache.Set("key", "value", -1*time.Nanosecond)
		result := cache.Get("key")
		require.Equal(t, "", result)
	})

=======
>>>>>>> fa6941d8
	t.Run("stop_multiple_times", func(t *testing.T) {
		cache := NewInMemoryLRUCache[string]()
		t.Cleanup(func() {
			goleak.VerifyNone(t)
		})

		cache.Stop()
		cache.Stop()
	})
}<|MERGE_RESOLUTION|>--- conflicted
+++ resolved
@@ -20,20 +20,6 @@
 		require.Equal(t, "value", result)
 	})
 
-<<<<<<< HEAD
-	t.Run("set_and_get_expired", func(t *testing.T) {
-		cache := NewInMemoryLRUCache[string]() // can't call get/set on a closed cache store
-		t.Cleanup(func() {
-			goleak.VerifyNone(t)
-		})
-		defer cache.Stop()
-		cache.Set("key", "value", -1*time.Nanosecond)
-		result := cache.Get("key")
-		require.Equal(t, "", result)
-	})
-
-=======
->>>>>>> fa6941d8
 	t.Run("stop_multiple_times", func(t *testing.T) {
 		cache := NewInMemoryLRUCache[string]()
 		t.Cleanup(func() {
