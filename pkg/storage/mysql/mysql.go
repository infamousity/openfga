// Package mysql contains an implementation of the storage interface that works with MySQL.
package mysql

import (
	"context"
	"database/sql"
	"encoding/json"
	"errors"
	"fmt"
	"strings"
	"time"

	sq "github.com/Masterminds/squirrel"
	"github.com/cenkalti/backoff/v4"
	"github.com/go-sql-driver/mysql"
	openfgav1 "github.com/openfga/api/proto/openfga/v1"
	"github.com/openfga/openfga/pkg/logger"
	"github.com/openfga/openfga/pkg/storage"
	"github.com/openfga/openfga/pkg/storage/sqlcommon"
	tupleUtils "github.com/openfga/openfga/pkg/tuple"
	"go.opentelemetry.io/otel"
	"go.uber.org/zap"
	"google.golang.org/protobuf/proto"
	"google.golang.org/protobuf/types/known/timestamppb"
)

var tracer = otel.Tracer("openfga/pkg/storage/mysql")

type MySQL struct {
	stbl                   sq.StatementBuilderType
	db                     *sql.DB
	logger                 logger.Logger
	maxTuplesPerWriteField int
	maxTypesPerModelField  int
}

var _ storage.OpenFGADatastore = (*MySQL)(nil)

func New(uri string, cfg *sqlcommon.Config) (*MySQL, error) {
	if cfg.Username != "" || cfg.Password != "" {
		dsnCfg, err := mysql.ParseDSN(uri)
		if err != nil {
			return nil, fmt.Errorf("failed to parse mysql connection dsn: %w", err)
		}

		if cfg.Username != "" {
			dsnCfg.User = cfg.Username
		}
		if cfg.Password != "" {
			dsnCfg.Passwd = cfg.Password
		}

		uri = dsnCfg.FormatDSN()
	}

	db, err := sql.Open("mysql", uri)
	if err != nil {
		return nil, fmt.Errorf("failed to initialize mysql connection: %w", err)
	}

	if cfg.MaxOpenConns != 0 {
		db.SetMaxOpenConns(cfg.MaxOpenConns)
	}

	if cfg.MaxIdleConns != 0 {
		db.SetMaxIdleConns(cfg.MaxIdleConns)
	}

	if cfg.ConnMaxIdleTime != 0 {
		db.SetConnMaxIdleTime(cfg.ConnMaxIdleTime)
	}

	if cfg.ConnMaxLifetime != 0 {
		db.SetConnMaxLifetime(cfg.ConnMaxLifetime)
	}

	policy := backoff.NewExponentialBackOff()
	policy.MaxElapsedTime = 1 * time.Minute
	attempt := 1
	err = backoff.Retry(func() error {
		err = db.PingContext(context.Background())
		if err != nil {
			cfg.Logger.Info("waiting for mysql", zap.Int("attempt", attempt))
			attempt++
			return err
		}
		return nil
	}, policy)
	if err != nil {
		return nil, fmt.Errorf("failed to initialize mysql connection: %w", err)
	}

	return &MySQL{
		stbl:                   sq.StatementBuilder.RunWith(db),
		db:                     db,
		logger:                 cfg.Logger,
		maxTuplesPerWriteField: cfg.MaxTuplesPerWriteField,
		maxTypesPerModelField:  cfg.MaxTypesPerModelField,
	}, nil
}

// Close closes the datastore and cleans up any residual resources.
func (m *MySQL) Close() {
	m.db.Close()
}

func (m *MySQL) Read(ctx context.Context, store string, tupleKey *openfgav1.TupleKey) (storage.TupleIterator, error) {
	ctx, span := tracer.Start(ctx, "mysql.Read")
	defer span.End()

	return m.read(ctx, store, tupleKey, nil)
}

func (m *MySQL) ReadPage(ctx context.Context, store string, tupleKey *openfgav1.TupleKey, opts storage.PaginationOptions) ([]*openfgav1.Tuple, []byte, error) {
	ctx, span := tracer.Start(ctx, "mysql.ReadPage")
	defer span.End()

	iter, err := m.read(ctx, store, tupleKey, &opts)
	if err != nil {
		return nil, nil, err
	}
	defer iter.Stop()

	return iter.ToArray(opts)
}

func (m *MySQL) read(ctx context.Context, store string, tupleKey *openfgav1.TupleKey, opts *storage.PaginationOptions) (*sqlcommon.SQLTupleIterator, error) {
	ctx, span := tracer.Start(ctx, "mysql.read")
	defer span.End()

	sb := m.stbl.
		Select("store", "object_type", "object_id", "relation", "_user", "ulid", "inserted_at").
		From("tuple").
		Where(sq.Eq{"store": store})
	if opts != nil {
		sb = sb.OrderBy("ulid")
	}
	objectType, objectID := tupleUtils.SplitObject(tupleKey.GetObject())
	if objectType != "" {
		sb = sb.Where(sq.Eq{"object_type": objectType})
	}
	if objectID != "" {
		sb = sb.Where(sq.Eq{"object_id": objectID})
	}
	if tupleKey.GetRelation() != "" {
		sb = sb.Where(sq.Eq{"relation": tupleKey.GetRelation()})
	}
	if tupleKey.GetUser() != "" {
		sb = sb.Where(sq.Eq{"_user": tupleKey.GetUser()})
	}
	if opts != nil && opts.From != "" {
		token, err := sqlcommon.UnmarshallContToken(opts.From)
		if err != nil {
			return nil, err
		}
		sb = sb.Where(sq.GtOrEq{"ulid": token.Ulid})
	}
	if opts != nil && opts.PageSize != 0 {
		sb = sb.Limit(uint64(opts.PageSize + 1)) // + 1 is used to determine whether to return a continuation token.
	}

	rows, err := sb.QueryContext(ctx)
	if err != nil {
		return nil, sqlcommon.HandleSQLError(err)
	}

	return sqlcommon.NewSQLTupleIterator(rows), nil
}

func (m *MySQL) Write(ctx context.Context, store string, deletes storage.Deletes, writes storage.Writes) error {
	ctx, span := tracer.Start(ctx, "mysql.Write")
	defer span.End()

	if len(deletes)+len(writes) > m.MaxTuplesPerWrite() {
		return storage.ErrExceededWriteBatchLimit
	}

	now := time.Now().UTC()

	return sqlcommon.Write(ctx, sqlcommon.NewDBInfo(m.db, m.stbl, sq.Expr("NOW()")), store, deletes, writes, now)
}

func (m *MySQL) ReadUserTuple(ctx context.Context, store string, tupleKey *openfgav1.TupleKey) (*openfgav1.Tuple, error) {
	ctx, span := tracer.Start(ctx, "mysql.ReadUserTuple")
	defer span.End()

	objectType, objectID := tupleUtils.SplitObject(tupleKey.GetObject())
	userType := tupleUtils.GetUserTypeFromUser(tupleKey.GetUser())

	var record sqlcommon.TupleRecord
	err := m.stbl.
		Select("object_type", "object_id", "relation", "_user").
		From("tuple").
		Where(sq.Eq{
			"store":       store,
			"object_type": objectType,
			"object_id":   objectID,
			"relation":    tupleKey.GetRelation(),
			"_user":       tupleKey.GetUser(),
			"user_type":   userType,
		}).
		QueryRowContext(ctx).
		Scan(&record.ObjectType, &record.ObjectID, &record.Relation, &record.User)
	if err != nil {
		return nil, sqlcommon.HandleSQLError(err)
	}

	return record.AsTuple(), nil
}

func (m *MySQL) ReadUsersetTuples(ctx context.Context, store string, filter storage.ReadUsersetTuplesFilter) (storage.TupleIterator, error) {
	ctx, span := tracer.Start(ctx, "mysql.ReadUsersetTuples")
	defer span.End()

	sb := m.stbl.Select("store", "object_type", "object_id", "relation", "_user", "ulid", "inserted_at").
		From("tuple").
		Where(sq.Eq{"store": store}).
		Where(sq.Eq{"user_type": tupleUtils.UserSet})

	objectType, objectID := tupleUtils.SplitObject(filter.Object)
	if objectType != "" {
		sb = sb.Where(sq.Eq{"object_type": objectType})
	}
	if objectID != "" {
		sb = sb.Where(sq.Eq{"object_id": objectID})
	}
	if filter.Relation != "" {
		sb = sb.Where(sq.Eq{"relation": filter.Relation})
	}
	if len(filter.AllowedUserTypeRestrictions) > 0 {
		orConditions := sq.Or{}
		for _, userset := range filter.AllowedUserTypeRestrictions {
			if _, ok := userset.RelationOrWildcard.(*openfgav1.RelationReference_Relation); ok {
				orConditions = append(orConditions, sq.Like{"_user": userset.Type + ":%#" + userset.GetRelation()})
			}
			if _, ok := userset.RelationOrWildcard.(*openfgav1.RelationReference_Wildcard); ok {
				orConditions = append(orConditions, sq.Eq{"_user": userset.Type + ":*"})
			}
		}
		sb = sb.Where(orConditions)
	}
	rows, err := sb.QueryContext(ctx)
	if err != nil {
		return nil, sqlcommon.HandleSQLError(err)
	}

	return sqlcommon.NewSQLTupleIterator(rows), nil
}

func (m *MySQL) ReadStartingWithUser(ctx context.Context, store string, opts storage.ReadStartingWithUserFilter) (storage.TupleIterator, error) {
	ctx, span := tracer.Start(ctx, "mysql.ReadStartingWithUser")
	defer span.End()

	var targetUsersArg []string
	for _, u := range opts.UserFilter {
		targetUser := u.GetObject()
		if u.GetRelation() != "" {
			targetUser = strings.Join([]string{u.GetObject(), u.GetRelation()}, "#")
		}
		targetUsersArg = append(targetUsersArg, targetUser)
	}

	rows, err := m.stbl.
		Select("store", "object_type", "object_id", "relation", "_user", "ulid", "inserted_at").
		From("tuple").
		Where(sq.Eq{
			"store":       store,
			"object_type": opts.ObjectType,
			"relation":    opts.Relation,
			"_user":       targetUsersArg,
		}).QueryContext(ctx)
	if err != nil {
		return nil, sqlcommon.HandleSQLError(err)
	}

	return sqlcommon.NewSQLTupleIterator(rows), nil
}

func (m *MySQL) MaxTuplesPerWrite() int {
	return m.maxTuplesPerWriteField
}

func (m *MySQL) ReadAuthorizationModel(ctx context.Context, store string, modelID string) (*openfgav1.AuthorizationModel, error) {
	ctx, span := tracer.Start(ctx, "mysql.ReadAuthorizationModel")
	defer span.End()

<<<<<<< HEAD
	rows, err := m.stbl.
		Select("schema_version", "type", "type_definition", "serialized_protobuf").
		From("authorization_model").
		Where(sq.Eq{
			"store":                  store,
			"authorization_model_id": modelID,
		}).
		QueryContext(ctx)
	if err != nil {
		return nil, sqlcommon.HandleSQLError(err)
	}
	defer rows.Close()

	var schemaVersion string
	var typeDefs []*openfgav1.TypeDefinition
	for rows.Next() {
		var typeName string
		var marshalledTypeDef []byte
		var marshalledModel []byte
		err = rows.Scan(&schemaVersion, &typeName, &marshalledTypeDef, &marshalledModel)
		if err != nil {
			return nil, sqlcommon.HandleSQLError(err)
		}

		if len(marshalledModel) > 0 {
			// Prefer building an authorization model from the first row that has it available.
			var model openfgav1.AuthorizationModel
			if err := proto.Unmarshal(marshalledModel, &model); err != nil {
				return nil, err
			}

			return &model, nil
		}

		var typeDef openfgav1.TypeDefinition
		if err := proto.Unmarshal(marshalledTypeDef, &typeDef); err != nil {
			return nil, err
		}

		typeDefs = append(typeDefs, &typeDef)
	}

	if err := rows.Err(); err != nil {
		return nil, sqlcommon.HandleSQLError(err)
	}

	if len(typeDefs) == 0 {
		return nil, storage.ErrNotFound
	}

	// Update the schema version lazily if it is not a valid typesystem.SchemaVersion.
	if schemaVersion != typesystem.SchemaVersion1_0 && schemaVersion != typesystem.SchemaVersion1_1 {
		schemaVersion = typesystem.SchemaVersion1_0
		_, err = m.stbl.
			Update("authorization_model").
			Set("schema_version", schemaVersion).
			Where(sq.Eq{"store": store, "authorization_model_id": modelID}).
			ExecContext(ctx)
		if err != nil {
			// Don't worry if we error, we'll update it lazily next time, but let's log:
			m.logger.Warn("failed to lazily update schema version", zap.String("store", store), zap.String("authorization_model_id", modelID))
		}
	}

	return &openfgav1.AuthorizationModel{
		SchemaVersion:   schemaVersion,
		Id:              modelID,
		TypeDefinitions: typeDefs,
	}, nil
=======
	return sqlcommon.ReadAuthorizationModel(ctx, sqlcommon.NewDBInfo(m.db, m.stbl, "NOW()"), store, modelID)
>>>>>>> ff582d0f
}

func (m *MySQL) ReadAuthorizationModels(ctx context.Context, store string, opts storage.PaginationOptions) ([]*openfgav1.AuthorizationModel, []byte, error) {
	ctx, span := tracer.Start(ctx, "mysql.ReadAuthorizationModels")
	defer span.End()

	sb := m.stbl.Select("authorization_model_id").
		Distinct().
		From("authorization_model").
		Where(sq.Eq{"store": store}).
		OrderBy("authorization_model_id desc")

	if opts.From != "" {
		token, err := sqlcommon.UnmarshallContToken(opts.From)
		if err != nil {
			return nil, nil, err
		}
		sb = sb.Where(sq.LtOrEq{"authorization_model_id": token.Ulid})
	}
	if opts.PageSize > 0 {
		sb = sb.Limit(uint64(opts.PageSize + 1)) // + 1 is used to determine whether to return a continuation token.
	}

	rows, err := sb.QueryContext(ctx)
	if err != nil {
		return nil, nil, sqlcommon.HandleSQLError(err)
	}
	defer rows.Close()

	var modelIDs []string
	var modelID string

	for rows.Next() {
		err = rows.Scan(&modelID)
		if err != nil {
			return nil, nil, sqlcommon.HandleSQLError(err)
		}

		modelIDs = append(modelIDs, modelID)
	}

	if err := rows.Err(); err != nil {
		return nil, nil, sqlcommon.HandleSQLError(err)
	}

	var token []byte
	numModelIDs := len(modelIDs)
	if len(modelIDs) > opts.PageSize {
		numModelIDs = opts.PageSize
		token, err = json.Marshal(sqlcommon.NewContToken(modelID, ""))
		if err != nil {
			return nil, nil, err
		}
	}

	// TODO: make this concurrent with a maximum of 5 goroutines. This may be helpful:
	// https://stackoverflow.com/questions/25306073/always-have-x-number-of-goroutines-running-at-any-time
	models := make([]*openfgav1.AuthorizationModel, 0, numModelIDs)
	// We use numModelIDs here to avoid retrieving possibly one extra model.
	for i := 0; i < numModelIDs; i++ {
		model, err := m.ReadAuthorizationModel(ctx, store, modelIDs[i])
		if err != nil {
			return nil, nil, err
		}
		models = append(models, model)
	}

	return models, token, nil
}

func (m *MySQL) FindLatestAuthorizationModelID(ctx context.Context, store string) (string, error) {
	ctx, span := tracer.Start(ctx, "mysql.FindLatestAuthorizationModelID")
	defer span.End()

	var modelID string
	err := m.stbl.
		Select("authorization_model_id").
		From("authorization_model").
		Where(sq.Eq{"store": store}).
		OrderBy("authorization_model_id desc").
		Limit(1).
		QueryRowContext(ctx).
		Scan(&modelID)
	if err != nil {
		return "", sqlcommon.HandleSQLError(err)
	}

	return modelID, nil
}

func (m *MySQL) MaxTypesPerAuthorizationModel() int {
	return m.maxTypesPerModelField
}

func (m *MySQL) WriteAuthorizationModel(ctx context.Context, store string, model *openfgav1.AuthorizationModel) error {
	ctx, span := tracer.Start(ctx, "mysql.WriteAuthorizationModel")
	defer span.End()

	typeDefinitions := model.GetTypeDefinitions()

	if len(typeDefinitions) > m.MaxTypesPerAuthorizationModel() {
		return storage.ExceededMaxTypeDefinitionsLimitError(m.maxTypesPerModelField)
	}

<<<<<<< HEAD
	if len(typeDefinitions) < 1 {
		return nil
	}

	pbdata, err := proto.Marshal(model)
	if err != nil {
		return err
	}

	sb := m.stbl.
		Insert("authorization_model").
		Columns("store", "authorization_model_id", "schema_version", "type", "type_definition", "serialized_protobuf")

	for _, td := range typeDefinitions {
		marshalledTypeDef, err := proto.Marshal(td)
		if err != nil {
			return err
		}

		sb = sb.Values(store, model.Id, schemaVersion, td.GetType(), marshalledTypeDef, pbdata)
	}

	_, err = sb.ExecContext(ctx)
	if err != nil {
		return sqlcommon.HandleSQLError(err)
	}

	return nil
=======
	return sqlcommon.WriteAuthorizationModel(ctx, sqlcommon.NewDBInfo(m.db, m.stbl, "NOW()"), store, model)
>>>>>>> ff582d0f
}

// CreateStore is slightly different between Postgres and MySQL
func (m *MySQL) CreateStore(ctx context.Context, store *openfgav1.Store) (*openfgav1.Store, error) {
	ctx, span := tracer.Start(ctx, "mysql.CreateStore")
	defer span.End()

	txn, err := m.db.BeginTx(ctx, &sql.TxOptions{})
	if err != nil {
		return nil, sqlcommon.HandleSQLError(err)
	}
	defer func() {
		_ = txn.Rollback()
	}()

	_, err = m.stbl.
		Insert("store").
		Columns("id", "name", "created_at", "updated_at").
		Values(store.Id, store.Name, sq.Expr("NOW()"), sq.Expr("NOW()")).
		RunWith(txn).
		ExecContext(ctx)
	if err != nil {
		return nil, sqlcommon.HandleSQLError(err)
	}

	var createdAt time.Time
	var id, name string
	err = m.stbl.
		Select("id", "name", "created_at").
		From("store").
		Where(sq.Eq{"id": store.Id}).
		RunWith(txn).
		QueryRowContext(ctx).
		Scan(&id, &name, &createdAt)
	if err != nil {
		return nil, sqlcommon.HandleSQLError(err)
	}

	err = txn.Commit()
	if err != nil {
		return nil, sqlcommon.HandleSQLError(err)
	}

	return &openfgav1.Store{
		Id:        id,
		Name:      name,
		CreatedAt: timestamppb.New(createdAt),
		UpdatedAt: timestamppb.New(createdAt),
	}, nil
}

func (m *MySQL) GetStore(ctx context.Context, id string) (*openfgav1.Store, error) {
	ctx, span := tracer.Start(ctx, "mysql.GetStore")
	defer span.End()

	row := m.stbl.
		Select("id", "name", "created_at", "updated_at").
		From("store").
		Where(sq.Eq{
			"id":         id,
			"deleted_at": nil,
		}).
		QueryRowContext(ctx)

	var storeID, name string
	var createdAt, updatedAt time.Time
	err := row.Scan(&storeID, &name, &createdAt, &updatedAt)
	if err != nil {
		if errors.Is(err, sql.ErrNoRows) {
			return nil, storage.ErrNotFound
		}
		return nil, sqlcommon.HandleSQLError(err)
	}

	return &openfgav1.Store{
		Id:        storeID,
		Name:      name,
		CreatedAt: timestamppb.New(createdAt),
		UpdatedAt: timestamppb.New(updatedAt),
	}, nil
}

func (m *MySQL) ListStores(ctx context.Context, opts storage.PaginationOptions) ([]*openfgav1.Store, []byte, error) {
	ctx, span := tracer.Start(ctx, "mysql.ListStores")
	defer span.End()

	sb := m.stbl.Select("id", "name", "created_at", "updated_at").
		From("store").
		Where(sq.Eq{"deleted_at": nil}).
		OrderBy("id")

	if opts.From != "" {
		token, err := sqlcommon.UnmarshallContToken(opts.From)
		if err != nil {
			return nil, nil, err
		}
		sb = sb.Where(sq.GtOrEq{"id": token.Ulid})
	}
	if opts.PageSize > 0 {
		sb = sb.Limit(uint64(opts.PageSize + 1)) // + 1 is used to determine whether to return a continuation token.
	}

	rows, err := sb.QueryContext(ctx)
	if err != nil {
		return nil, nil, sqlcommon.HandleSQLError(err)
	}
	defer rows.Close()

	var stores []*openfgav1.Store
	var id string
	for rows.Next() {
		var name string
		var createdAt, updatedAt time.Time
		err := rows.Scan(&id, &name, &createdAt, &updatedAt)
		if err != nil {
			return nil, nil, sqlcommon.HandleSQLError(err)
		}

		stores = append(stores, &openfgav1.Store{
			Id:        id,
			Name:      name,
			CreatedAt: timestamppb.New(createdAt),
			UpdatedAt: timestamppb.New(updatedAt),
		})
	}

	if err := rows.Err(); err != nil {
		return nil, nil, sqlcommon.HandleSQLError(err)
	}

	if len(stores) > opts.PageSize {
		contToken, err := json.Marshal(sqlcommon.NewContToken(id, ""))
		if err != nil {
			return nil, nil, err
		}
		return stores[:opts.PageSize], contToken, nil
	}

	return stores, nil, nil
}

func (m *MySQL) DeleteStore(ctx context.Context, id string) error {
	ctx, span := tracer.Start(ctx, "mysql.DeleteStore")
	defer span.End()

	_, err := m.stbl.
		Update("store").
		Set("deleted_at", sq.Expr("NOW()")).
		Where(sq.Eq{"id": id}).
		ExecContext(ctx)
	if err != nil {
		return sqlcommon.HandleSQLError(err)
	}

	return nil
}

// WriteAssertions is slightly different between Postgres and MySQL
func (m *MySQL) WriteAssertions(ctx context.Context, store, modelID string, assertions []*openfgav1.Assertion) error {
	ctx, span := tracer.Start(ctx, "mysql.WriteAssertions")
	defer span.End()

	marshalledAssertions, err := proto.Marshal(&openfgav1.Assertions{Assertions: assertions})
	if err != nil {
		return err
	}

	_, err = m.stbl.
		Insert("assertion").
		Columns("store", "authorization_model_id", "assertions").
		Values(store, modelID, marshalledAssertions).
		Suffix("ON DUPLICATE KEY UPDATE assertions = ?", marshalledAssertions).
		ExecContext(ctx)
	if err != nil {
		return sqlcommon.HandleSQLError(err)
	}

	return nil
}

func (m *MySQL) ReadAssertions(ctx context.Context, store, modelID string) ([]*openfgav1.Assertion, error) {
	ctx, span := tracer.Start(ctx, "mysql.ReadAssertions")
	defer span.End()

	var marshalledAssertions []byte
	err := m.stbl.
		Select("assertions").
		From("assertion").
		Where(sq.Eq{
			"store":                  store,
			"authorization_model_id": modelID,
		}).
		QueryRowContext(ctx).
		Scan(&marshalledAssertions)
	if err != nil {
		if errors.Is(err, sql.ErrNoRows) {
			return []*openfgav1.Assertion{}, nil
		}
		return nil, sqlcommon.HandleSQLError(err)
	}

	var assertions openfgav1.Assertions
	err = proto.Unmarshal(marshalledAssertions, &assertions)
	if err != nil {
		return nil, err
	}

	return assertions.Assertions, nil
}

func (m *MySQL) ReadChanges(
	ctx context.Context,
	store, objectTypeFilter string,
	opts storage.PaginationOptions,
	horizonOffset time.Duration,
) ([]*openfgav1.TupleChange, []byte, error) {
	ctx, span := tracer.Start(ctx, "mysql.ReadChanges")
	defer span.End()

	sb := m.stbl.Select("ulid", "object_type", "object_id", "relation", "_user", "operation", "inserted_at").
		From("changelog").
		Where(sq.Eq{"store": store}).
		Where(fmt.Sprintf("inserted_at <= NOW() - INTERVAL %d MICROSECOND", horizonOffset.Microseconds())).
		OrderBy("inserted_at asc")

	if objectTypeFilter != "" {
		sb = sb.Where(sq.Eq{"object_type": objectTypeFilter})
	}
	if opts.From != "" {
		token, err := sqlcommon.UnmarshallContToken(opts.From)
		if err != nil {
			return nil, nil, err
		}
		if token.ObjectType != objectTypeFilter {
			return nil, nil, storage.ErrMismatchObjectType
		}

		sb = sb.Where(sq.Gt{"ulid": token.Ulid}) // > as we always return a continuation token
	}
	if opts.PageSize > 0 {
		sb = sb.Limit(uint64(opts.PageSize)) // + 1 is NOT used here as we always return a continuation token
	}

	rows, err := sb.QueryContext(ctx)
	if err != nil {
		return nil, nil, sqlcommon.HandleSQLError(err)
	}
	defer rows.Close()

	var changes []*openfgav1.TupleChange
	var ulid string
	for rows.Next() {
		var objectType, objectID, relation, user string
		var operation int
		var insertedAt time.Time

		err = rows.Scan(&ulid, &objectType, &objectID, &relation, &user, &operation, &insertedAt)
		if err != nil {
			return nil, nil, sqlcommon.HandleSQLError(err)
		}

		changes = append(changes, &openfgav1.TupleChange{
			TupleKey: &openfgav1.TupleKey{
				Object:   tupleUtils.BuildObject(objectType, objectID),
				Relation: relation,
				User:     user,
			},
			Operation: openfgav1.TupleOperation(operation),
			Timestamp: timestamppb.New(insertedAt.UTC()),
		})
	}

	if len(changes) == 0 {
		return nil, nil, storage.ErrNotFound
	}

	contToken, err := json.Marshal(sqlcommon.NewContToken(ulid, objectTypeFilter))
	if err != nil {
		return nil, nil, err
	}

	return changes, contToken, nil
}

// IsReady reports whether this MySQL datastore instance is ready
// to accept connections.
func (m *MySQL) IsReady(ctx context.Context) (bool, error) {
	ctx, cancel := context.WithTimeout(ctx, 2*time.Second)
	defer cancel()

	if err := m.db.PingContext(ctx); err != nil {
		return false, err
	}

	return true, nil
}<|MERGE_RESOLUTION|>--- conflicted
+++ resolved
@@ -284,79 +284,7 @@
 	ctx, span := tracer.Start(ctx, "mysql.ReadAuthorizationModel")
 	defer span.End()
 
-<<<<<<< HEAD
-	rows, err := m.stbl.
-		Select("schema_version", "type", "type_definition", "serialized_protobuf").
-		From("authorization_model").
-		Where(sq.Eq{
-			"store":                  store,
-			"authorization_model_id": modelID,
-		}).
-		QueryContext(ctx)
-	if err != nil {
-		return nil, sqlcommon.HandleSQLError(err)
-	}
-	defer rows.Close()
-
-	var schemaVersion string
-	var typeDefs []*openfgav1.TypeDefinition
-	for rows.Next() {
-		var typeName string
-		var marshalledTypeDef []byte
-		var marshalledModel []byte
-		err = rows.Scan(&schemaVersion, &typeName, &marshalledTypeDef, &marshalledModel)
-		if err != nil {
-			return nil, sqlcommon.HandleSQLError(err)
-		}
-
-		if len(marshalledModel) > 0 {
-			// Prefer building an authorization model from the first row that has it available.
-			var model openfgav1.AuthorizationModel
-			if err := proto.Unmarshal(marshalledModel, &model); err != nil {
-				return nil, err
-			}
-
-			return &model, nil
-		}
-
-		var typeDef openfgav1.TypeDefinition
-		if err := proto.Unmarshal(marshalledTypeDef, &typeDef); err != nil {
-			return nil, err
-		}
-
-		typeDefs = append(typeDefs, &typeDef)
-	}
-
-	if err := rows.Err(); err != nil {
-		return nil, sqlcommon.HandleSQLError(err)
-	}
-
-	if len(typeDefs) == 0 {
-		return nil, storage.ErrNotFound
-	}
-
-	// Update the schema version lazily if it is not a valid typesystem.SchemaVersion.
-	if schemaVersion != typesystem.SchemaVersion1_0 && schemaVersion != typesystem.SchemaVersion1_1 {
-		schemaVersion = typesystem.SchemaVersion1_0
-		_, err = m.stbl.
-			Update("authorization_model").
-			Set("schema_version", schemaVersion).
-			Where(sq.Eq{"store": store, "authorization_model_id": modelID}).
-			ExecContext(ctx)
-		if err != nil {
-			// Don't worry if we error, we'll update it lazily next time, but let's log:
-			m.logger.Warn("failed to lazily update schema version", zap.String("store", store), zap.String("authorization_model_id", modelID))
-		}
-	}
-
-	return &openfgav1.AuthorizationModel{
-		SchemaVersion:   schemaVersion,
-		Id:              modelID,
-		TypeDefinitions: typeDefs,
-	}, nil
-=======
 	return sqlcommon.ReadAuthorizationModel(ctx, sqlcommon.NewDBInfo(m.db, m.stbl, "NOW()"), store, modelID)
->>>>>>> ff582d0f
 }
 
 func (m *MySQL) ReadAuthorizationModels(ctx context.Context, store string, opts storage.PaginationOptions) ([]*openfgav1.AuthorizationModel, []byte, error) {
@@ -461,38 +389,7 @@
 		return storage.ExceededMaxTypeDefinitionsLimitError(m.maxTypesPerModelField)
 	}
 
-<<<<<<< HEAD
-	if len(typeDefinitions) < 1 {
-		return nil
-	}
-
-	pbdata, err := proto.Marshal(model)
-	if err != nil {
-		return err
-	}
-
-	sb := m.stbl.
-		Insert("authorization_model").
-		Columns("store", "authorization_model_id", "schema_version", "type", "type_definition", "serialized_protobuf")
-
-	for _, td := range typeDefinitions {
-		marshalledTypeDef, err := proto.Marshal(td)
-		if err != nil {
-			return err
-		}
-
-		sb = sb.Values(store, model.Id, schemaVersion, td.GetType(), marshalledTypeDef, pbdata)
-	}
-
-	_, err = sb.ExecContext(ctx)
-	if err != nil {
-		return sqlcommon.HandleSQLError(err)
-	}
-
-	return nil
-=======
 	return sqlcommon.WriteAuthorizationModel(ctx, sqlcommon.NewDBInfo(m.db, m.stbl, "NOW()"), store, model)
->>>>>>> ff582d0f
 }
 
 // CreateStore is slightly different between Postgres and MySQL
