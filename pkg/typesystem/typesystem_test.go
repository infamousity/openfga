--- conflicted
+++ resolved
@@ -2922,19 +2922,11 @@
 
 func TestResolvesExclusivelyToDirectlyAssignable(t *testing.T) {
 	tests := []struct {
-<<<<<<< HEAD
-		name               string
-		model              string
-		relationReferences []*openfgav1.RelationReference
-		expected           bool
-		hasError           bool
-=======
 		name                     string
 		model                    string
 		relationReferences       []*openfgav1.RelationReference
 		expectDirectlyAssignable bool
 		expectError              bool
->>>>>>> e302111b
 	}{
 		{
 			name: "simple_userset",
@@ -2951,12 +2943,8 @@
 			relationReferences: []*openfgav1.RelationReference{
 				DirectRelationReference("group", "member"),
 			},
-<<<<<<< HEAD
-			expected: true,
-=======
 			expectDirectlyAssignable: true,
 			expectError:              false,
->>>>>>> e302111b
 		},
 
 		{
@@ -2974,12 +2962,8 @@
 			relationReferences: []*openfgav1.RelationReference{
 				DirectRelationReference("group", "member"),
 			},
-<<<<<<< HEAD
-			expected: false,
-=======
 			expectDirectlyAssignable: false,
 			expectError:              false,
->>>>>>> e302111b
 		},
 		{
 			name: "complex_userset_member_is_public",
@@ -2996,12 +2980,8 @@
 			relationReferences: []*openfgav1.RelationReference{
 				DirectRelationReference("group", "member"),
 			},
-<<<<<<< HEAD
-			expected: false,
-=======
 			expectDirectlyAssignable: false,
 			expectError:              false,
->>>>>>> e302111b
 		},
 		{
 			name: "complex_userset_exclusion",
@@ -3020,12 +3000,8 @@
 			relationReferences: []*openfgav1.RelationReference{
 				DirectRelationReference("group", "complexMember"),
 			},
-<<<<<<< HEAD
-			expected: false,
-=======
 			expectDirectlyAssignable: false,
 			expectError:              false,
->>>>>>> e302111b
 		},
 		{
 			name: "complex_userset_intersection",
@@ -3044,12 +3020,8 @@
 			relationReferences: []*openfgav1.RelationReference{
 				DirectRelationReference("group", "complexMember"),
 			},
-<<<<<<< HEAD
-			expected: false,
-=======
 			expectDirectlyAssignable: false,
 			expectError:              false,
->>>>>>> e302111b
 		},
 		{
 			name: "complex_userset_union",
@@ -3068,12 +3040,8 @@
 			relationReferences: []*openfgav1.RelationReference{
 				DirectRelationReference("group", "complexMember"),
 			},
-<<<<<<< HEAD
-			expected: false,
-=======
 			expectDirectlyAssignable: false,
 			expectError:              false,
->>>>>>> e302111b
 		},
 		{
 			name: "multiple_assignment_userset",
@@ -3091,12 +3059,8 @@
 			relationReferences: []*openfgav1.RelationReference{
 				DirectRelationReference("group", "member"),
 			},
-<<<<<<< HEAD
-			expected: true,
-=======
 			expectDirectlyAssignable: true,
 			expectError:              false,
->>>>>>> e302111b
 		},
 		{
 			name: "multiple_relation_references",
@@ -3115,12 +3079,8 @@
 				DirectRelationReference("group", "member"),
 				DirectRelationReference("group", "owner"),
 			},
-<<<<<<< HEAD
-			expected: true,
-=======
 			expectDirectlyAssignable: true,
 			expectError:              false,
->>>>>>> e302111b
 		},
 		{
 			name: "multiple_relation_references_some_complex",
@@ -3142,12 +3102,8 @@
 				DirectRelationReference("group", "disallowed_member"),
 				DirectRelationReference("group", "owner"),
 			},
-<<<<<<< HEAD
-			expected: false,
-=======
 			expectDirectlyAssignable: false,
 			expectError:              false,
->>>>>>> e302111b
 		},
 		{
 			name: "computed_userset",
@@ -3166,12 +3122,8 @@
 				DirectRelationReference("group", "viewable_member"),
 			},
 			// TODO: once we are able to handle the computed userset, we will change this to true.
-<<<<<<< HEAD
-			expected: false,
-=======
 			expectDirectlyAssignable: false,
 			expectError:              false,
->>>>>>> e302111b
 		},
 		{
 			name: "public_assignable",
@@ -3189,12 +3141,8 @@
 			relationReferences: []*openfgav1.RelationReference{
 				WildcardRelationReference("user"),
 			},
-<<<<<<< HEAD
-			expected: false,
-=======
 			expectDirectlyAssignable: false,
 			expectError:              false,
->>>>>>> e302111b
 		},
 		{
 			name: "conditional_relation",
@@ -3214,12 +3162,8 @@
 			relationReferences: []*openfgav1.RelationReference{
 				ConditionedRelationReference(DirectRelationReference("group", "member"), "x_less_than"),
 			},
-<<<<<<< HEAD
-			expected: true,
-=======
 			expectDirectlyAssignable: true,
 			expectError:              false,
->>>>>>> e302111b
 		},
 		{
 			name: "conditional_relation_in_member",
@@ -3239,9 +3183,6 @@
 			relationReferences: []*openfgav1.RelationReference{
 				ConditionedRelationReference(DirectRelationReference("group", "member"), "x_less_than"),
 			},
-<<<<<<< HEAD
-			expected: false,
-=======
 			expectDirectlyAssignable: false,
 			expectError:              false,
 		},
@@ -3263,7 +3204,6 @@
 			},
 			expectDirectlyAssignable: false,
 			expectError:              true,
->>>>>>> e302111b
 		},
 	}
 	for _, test := range tests {
@@ -3271,19 +3211,11 @@
 			model := testutils.MustTransformDSLToProtoWithID(test.model)
 			typeSystem := New(model)
 			result, err := typeSystem.ResolvesExclusivelyToDirectlyAssignable(test.relationReferences)
-<<<<<<< HEAD
-			if test.hasError {
-				require.Error(t, err)
-			} else {
-				require.NoError(t, err)
-				require.Equal(t, test.expected, result)
-=======
 			if test.expectError {
 				require.Error(t, err)
 			} else {
 				require.NoError(t, err)
 				require.Equal(t, test.expectDirectlyAssignable, result)
->>>>>>> e302111b
 			}
 		})
 	}
