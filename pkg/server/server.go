// Package server contains the endpoint handlers.
package server

import (
	"context"
	"errors"
	"fmt"
	"net/http"
	"slices"
	"sort"
	"strconv"
	"time"

	"github.com/oklog/ulid/v2"

	"github.com/openfga/openfga/internal/graph"

	"github.com/openfga/openfga/internal/throttler/threshold"

	"github.com/openfga/openfga/internal/throttler"

	grpc_ctxtags "github.com/grpc-ecosystem/go-grpc-middleware/tags"
	openfgav1 "github.com/openfga/api/proto/openfga/v1"
	"github.com/prometheus/client_golang/prometheus"
	"github.com/prometheus/client_golang/prometheus/promauto"
	"go.opentelemetry.io/otel"
	"go.opentelemetry.io/otel/attribute"
	"go.opentelemetry.io/otel/trace"
	"go.uber.org/zap"
	"google.golang.org/grpc/codes"
	"google.golang.org/grpc/status"

	"github.com/openfga/openfga/internal/build"
	"github.com/openfga/openfga/internal/condition"
	"github.com/openfga/openfga/internal/utils"
	"github.com/openfga/openfga/internal/validation"
	"github.com/openfga/openfga/pkg/authz"
	"github.com/openfga/openfga/pkg/encoder"
	"github.com/openfga/openfga/pkg/gateway"
	"github.com/openfga/openfga/pkg/logger"
	httpmiddleware "github.com/openfga/openfga/pkg/middleware/http"
	"github.com/openfga/openfga/pkg/middleware/validator"
	"github.com/openfga/openfga/pkg/server/commands"
	serverconfig "github.com/openfga/openfga/pkg/server/config"
	serverErrors "github.com/openfga/openfga/pkg/server/errors"
	"github.com/openfga/openfga/pkg/storage"
	"github.com/openfga/openfga/pkg/storage/storagewrappers"
	"github.com/openfga/openfga/pkg/telemetry"
	"github.com/openfga/openfga/pkg/tuple"
	"github.com/openfga/openfga/pkg/typesystem"
)

type ExperimentalFeatureFlag string

const (
	AuthorizationModelIDHeader = "Openfga-Authorization-Model-Id"
	authorizationModelIDKey    = "authorization_model_id"
<<<<<<< HEAD

	ExperimentalEnableConsistencyParams ExperimentalFeatureFlag = "enable-consistency-params"
	ExperimentalCheckOptimizations      ExperimentalFeatureFlag = "enable-check-optimizations"
	ExperimentalAccessControlParams     ExperimentalFeatureFlag = "enable-access-control"
=======
	allowedLabel               = "allowed"
>>>>>>> 3f4b9831
)

var tracer = otel.Tracer("openfga/pkg/server")

var (
	dispatchCountHistogramName = "dispatch_count"

	dispatchCountHistogram = promauto.NewHistogramVec(prometheus.HistogramOpts{
		Namespace:                       build.ProjectName,
		Name:                            dispatchCountHistogramName,
		Help:                            "The number of dispatches required to resolve a query (e.g. Check).",
		Buckets:                         []float64{1, 5, 20, 50, 100, 150, 225, 400, 500, 750, 1000},
		NativeHistogramBucketFactor:     1.1,
		NativeHistogramMaxBucketNumber:  100,
		NativeHistogramMinResetDuration: time.Hour,
	}, []string{"grpc_service", "grpc_method"})

	datastoreQueryCountHistogramName = "datastore_query_count"

	datastoreQueryCountHistogram = promauto.NewHistogramVec(prometheus.HistogramOpts{
		Namespace:                       build.ProjectName,
		Name:                            datastoreQueryCountHistogramName,
		Help:                            "The number of database queries required to resolve a query (e.g. Check, ListObjects or ListUsers).",
		Buckets:                         []float64{1, 5, 20, 50, 100, 150, 225, 400, 500, 750, 1000},
		NativeHistogramBucketFactor:     1.1,
		NativeHistogramMaxBucketNumber:  100,
		NativeHistogramMinResetDuration: time.Hour,
	}, []string{"grpc_service", "grpc_method"})

	requestDurationHistogramName = "request_duration_ms"

	requestDurationHistogram = promauto.NewHistogramVec(prometheus.HistogramOpts{
		Namespace:                       build.ProjectName,
		Name:                            requestDurationHistogramName,
		Help:                            "The request duration (in ms) labeled by method and buckets of datastore query counts and number of dispatches. This allows for reporting percentiles based on the number of datastore queries and number of dispatches required to resolve the request.",
		Buckets:                         []float64{1, 5, 10, 25, 50, 80, 100, 150, 200, 300, 1000, 2000, 5000},
		NativeHistogramBucketFactor:     1.1,
		NativeHistogramMaxBucketNumber:  100,
		NativeHistogramMinResetDuration: time.Hour,
	}, []string{"grpc_service", "grpc_method", "datastore_query_count", "dispatch_count", "consistency"})

	throttledRequestCounter = promauto.NewCounterVec(prometheus.CounterOpts{
		Namespace: build.ProjectName,
		Name:      "throttled_requests_count",
		Help:      "The total number of requests that have been throttled.",
	}, []string{"grpc_service", "grpc_method"})

	checkResultCounterName = "check_result_count"
	checkResultCounter     = promauto.NewCounterVec(prometheus.CounterOpts{
		Namespace: build.ProjectName,
		Name:      checkResultCounterName,
		Help:      "The total number of check requests by response result",
	}, []string{allowedLabel})
)

// A Server implements the OpenFGA service backend as both
// a GRPC and HTTP server.
type Server struct {
	openfgav1.UnimplementedOpenFGAServiceServer

	logger                           logger.Logger
	datastore                        storage.OpenFGADatastore
	encoder                          encoder.Encoder
	transport                        gateway.Transport
	resolveNodeLimit                 uint32
	resolveNodeBreadthLimit          uint32
	usersetBatchSize                 uint32
	changelogHorizonOffset           int
	listObjectsDeadline              time.Duration
	listObjectsMaxResults            uint32
	listUsersDeadline                time.Duration
	listUsersMaxResults              uint32
	maxConcurrentReadsForListObjects uint32
	maxConcurrentReadsForCheck       uint32
	maxConcurrentReadsForListUsers   uint32
	maxAuthorizationModelCacheSize   int
	maxAuthorizationModelSizeInBytes int
	experimentals                    []ExperimentalFeatureFlag
	AccessControl                    serverconfig.AccessControlConfig
	serviceName                      string

	// NOTE don't use this directly, use function resolveTypesystem. See https://github.com/openfga/openfga/issues/1527
	typesystemResolver     typesystem.TypesystemResolverFunc
	typesystemResolverStop func()

	checkQueryCacheEnabled bool
	checkQueryCacheLimit   uint32
	checkQueryCacheTTL     time.Duration

	checkResolver       graph.CheckResolver
	checkResolverCloser func()

	requestDurationByQueryHistogramBuckets         []uint
	requestDurationByDispatchCountHistogramBuckets []uint

	checkDispatchThrottlingEnabled          bool
	checkDispatchThrottlingFrequency        time.Duration
	checkDispatchThrottlingDefaultThreshold uint32
	checkDispatchThrottlingMaxThreshold     uint32

	listObjectsDispatchThrottlingEnabled      bool
	listObjectsDispatchThrottlingFrequency    time.Duration
	listObjectsDispatchDefaultThreshold       uint32
	listObjectsDispatchThrottlingMaxThreshold uint32

	listUsersDispatchThrottlingEnabled      bool
	listUsersDispatchThrottlingFrequency    time.Duration
	listUsersDispatchDefaultThreshold       uint32
	listUsersDispatchThrottlingMaxThreshold uint32

	listObjectsDispatchThrottler throttler.Throttler
	listUsersDispatchThrottler   throttler.Throttler

	authorizer *authz.Authorizer

	ctx                 context.Context
	checkTrackerEnabled bool
}

type OpenFGAServiceV1Option func(s *Server)

// WithDatastore passes a datastore to the Server.
// You must call [storage.OpenFGADatastore.Close] on it after you have stopped using it.
func WithDatastore(ds storage.OpenFGADatastore) OpenFGAServiceV1Option {
	return func(s *Server) {
		s.datastore = ds
	}
}

// WithContext passes the server context to allow for graceful shutdowns.
func WithContext(ctx context.Context) OpenFGAServiceV1Option {
	return func(s *Server) {
		s.ctx = ctx
	}
}

// WithCheckTrackerEnabled enables/disables tracker Check results.
func WithCheckTrackerEnabled(enabled bool) OpenFGAServiceV1Option {
	return func(s *Server) {
		s.checkTrackerEnabled = enabled
	}
}

// WithAuthorizationModelCacheSize sets the maximum number of authorization models that will be cached in memory.
func WithAuthorizationModelCacheSize(maxAuthorizationModelCacheSize int) OpenFGAServiceV1Option {
	return func(s *Server) {
		s.maxAuthorizationModelCacheSize = maxAuthorizationModelCacheSize
	}
}

func WithLogger(l logger.Logger) OpenFGAServiceV1Option {
	return func(s *Server) {
		s.logger = l
	}
}

func WithTokenEncoder(encoder encoder.Encoder) OpenFGAServiceV1Option {
	return func(s *Server) {
		s.encoder = encoder
	}
}

// WithTransport sets the connection transport.
func WithTransport(t gateway.Transport) OpenFGAServiceV1Option {
	return func(s *Server) {
		s.transport = t
	}
}

// WithResolveNodeLimit sets a limit on the number of recursive calls that one Check, ListObjects or ListUsers call will allow.
// Thinking of a request as a tree of evaluations, this option controls
// how many levels we will evaluate before throwing an error that the authorization model is too complex.
func WithResolveNodeLimit(limit uint32) OpenFGAServiceV1Option {
	return func(s *Server) {
		s.resolveNodeLimit = limit
	}
}

// WithResolveNodeBreadthLimit sets a limit on the number of goroutines that can be created
// when evaluating a subtree of a Check, ListObjects or ListUsers call.
// Thinking of a Check request as a tree of evaluations, this option controls,
// on a given level of the tree, the maximum number of nodes that can be evaluated concurrently (the breadth).
// If your authorization models are very complex (e.g. one relation is a union of many relations, or one relation
// is deeply nested), or if you have lots of users for (object, relation) pairs,
// you should set this option to be a low number (e.g. 1000).
func WithResolveNodeBreadthLimit(limit uint32) OpenFGAServiceV1Option {
	return func(s *Server) {
		s.resolveNodeBreadthLimit = limit
	}
}

// WithUsersetBatchSize in Check requests, configures how many usersets are collected
// before we start processing them.
//
// For example in this model:
// type user
// type folder
//
//	relations
//	   define viewer: [user]
//
// type doc
//
//	relations
//	   define viewer: viewer from parent
//	   define parent: [folder]
//
// If the Check(user:maria, viewer,doc:1) and this setting is 100,
// we will find 100 parent folders of doc:1 and immediately start processing them.
func WithUsersetBatchSize(usersetBatchSize uint32) OpenFGAServiceV1Option {
	return func(s *Server) {
		s.usersetBatchSize = usersetBatchSize
	}
}

// WithChangelogHorizonOffset sets an offset (in minutes) from the current time.
// Changes that occur after this offset will not be included in the response of ReadChanges API.
// If your datastore is eventually consistent or if you have a database with replication delay, we recommend setting this (e.g. 1 minute).
func WithChangelogHorizonOffset(offset int) OpenFGAServiceV1Option {
	return func(s *Server) {
		s.changelogHorizonOffset = offset
	}
}

// WithListObjectsDeadline affect the ListObjects API and Streamed ListObjects API only.
// It sets the maximum amount of time that the server will spend gathering results.
func WithListObjectsDeadline(deadline time.Duration) OpenFGAServiceV1Option {
	return func(s *Server) {
		s.listObjectsDeadline = deadline
	}
}

// WithListObjectsMaxResults affects the ListObjects API only.
// It sets the maximum number of results that this API will return.
func WithListObjectsMaxResults(limit uint32) OpenFGAServiceV1Option {
	return func(s *Server) {
		s.listObjectsMaxResults = limit
	}
}

// WithListUsersDeadline affect the ListUsers API only.
// It sets the maximum amount of time that the server will spend gathering results.
func WithListUsersDeadline(deadline time.Duration) OpenFGAServiceV1Option {
	return func(s *Server) {
		s.listUsersDeadline = deadline
	}
}

// WithListUsersMaxResults affects the ListUsers API only.
// It sets the maximum number of results that this API will return.
// If it's zero, all results will be attempted to be returned.
func WithListUsersMaxResults(limit uint32) OpenFGAServiceV1Option {
	return func(s *Server) {
		s.listUsersMaxResults = limit
	}
}

// WithMaxConcurrentReadsForListObjects sets a limit on the number of datastore reads that can be in flight for a given ListObjects call.
// This number should be set depending on the RPS expected for Check and ListObjects APIs, the number of OpenFGA replicas running,
// and the number of connections the datastore allows.
// E.g. If Datastore.MaxOpenConns = 100 and assuming that each ListObjects call takes 1 second and no traffic to Check API:
// - One OpenFGA replica and expected traffic of 100 RPS => set it to 1.
// - One OpenFGA replica and expected traffic of 1 RPS => set it to 100.
// - Two OpenFGA replicas and expected traffic of 1 RPS => set it to 50.
func WithMaxConcurrentReadsForListObjects(max uint32) OpenFGAServiceV1Option {
	return func(s *Server) {
		s.maxConcurrentReadsForListObjects = max
	}
}

// WithMaxConcurrentReadsForCheck sets a limit on the number of datastore reads that can be in flight for a given Check call.
// This number should be set depending on the RPS expected for Check and ListObjects APIs, the number of OpenFGA replicas running,
// and the number of connections the datastore allows.
// E.g. If Datastore.MaxOpenConns = 100 and assuming that each Check call takes 1 second and no traffic to ListObjects API:
// - One OpenFGA replica and expected traffic of 100 RPS => set it to 1.
// - One OpenFGA replica and expected traffic of 1 RPS => set it to 100.
// - Two OpenFGA replicas and expected traffic of 1 RPS => set it to 50.
func WithMaxConcurrentReadsForCheck(max uint32) OpenFGAServiceV1Option {
	return func(s *Server) {
		s.maxConcurrentReadsForCheck = max
	}
}

// WithMaxConcurrentReadsForListUsers sets a limit on the number of datastore reads that can be in flight for a given ListUsers call.
// This number should be set depending on the RPS expected for all query APIs, the number of OpenFGA replicas running,
// and the number of connections the datastore allows.
// E.g. If Datastore.MaxOpenConns = 100 and assuming that each ListUsers call takes 1 second and no traffic to other query APIs:
// - One OpenFGA replica and expected traffic of 100 RPS => set it to 1.
// - One OpenFGA replica and expected traffic of 1 RPS => set it to 100.
// - Two OpenFGA replicas and expected traffic of 1 RPS => set it to 50.
func WithMaxConcurrentReadsForListUsers(max uint32) OpenFGAServiceV1Option {
	return func(s *Server) {
		s.maxConcurrentReadsForListUsers = max
	}
}

func WithExperimentals(experimentals ...ExperimentalFeatureFlag) OpenFGAServiceV1Option {
	return func(s *Server) {
		s.experimentals = experimentals
	}
}

// WithAccessControlParams sets enabled, the storeID, and modelID for the access control feature.
func WithAccessControlParams(accessControl serverconfig.AccessControlConfig) OpenFGAServiceV1Option {
	return func(s *Server) {
		s.AccessControl = accessControl
	}
}

// WithCheckQueryCacheEnabled enables caching of Check results for the Check and List objects APIs.
// This cache is shared for all requests.
// See also WithCheckQueryCacheLimit and WithCheckQueryCacheTTL.
func WithCheckQueryCacheEnabled(enabled bool) OpenFGAServiceV1Option {
	return func(s *Server) {
		s.checkQueryCacheEnabled = enabled
	}
}

// WithCheckQueryCacheLimit sets the cache size limit (in items)
// Needs WithCheckQueryCacheEnabled set to true.
func WithCheckQueryCacheLimit(limit uint32) OpenFGAServiceV1Option {
	return func(s *Server) {
		s.checkQueryCacheLimit = limit
	}
}

// WithCheckQueryCacheTTL sets the TTL of cached checks and list objects partial results
// Needs WithCheckQueryCacheEnabled set to true.
func WithCheckQueryCacheTTL(ttl time.Duration) OpenFGAServiceV1Option {
	return func(s *Server) {
		s.checkQueryCacheTTL = ttl
	}
}

// WithRequestDurationByQueryHistogramBuckets sets the buckets used in labelling the requestDurationByQueryAndDispatchHistogram.
func WithRequestDurationByQueryHistogramBuckets(buckets []uint) OpenFGAServiceV1Option {
	return func(s *Server) {
		sort.Slice(buckets, func(i, j int) bool { return buckets[i] < buckets[j] })
		s.requestDurationByQueryHistogramBuckets = buckets
	}
}

// WithRequestDurationByDispatchCountHistogramBuckets sets the buckets used in labelling the requestDurationByQueryAndDispatchHistogram.
func WithRequestDurationByDispatchCountHistogramBuckets(buckets []uint) OpenFGAServiceV1Option {
	return func(s *Server) {
		sort.Slice(buckets, func(i, j int) bool { return buckets[i] < buckets[j] })
		s.requestDurationByDispatchCountHistogramBuckets = buckets
	}
}

func WithMaxAuthorizationModelSizeInBytes(size int) OpenFGAServiceV1Option {
	return func(s *Server) {
		s.maxAuthorizationModelSizeInBytes = size
	}
}

// WithDispatchThrottlingCheckResolverEnabled sets whether dispatch throttling is enabled for Check requests.
// Enabling this feature will prioritize dispatched requests requiring less than the configured dispatch
// threshold over requests whose dispatch count exceeds the configured threshold.
func WithDispatchThrottlingCheckResolverEnabled(enabled bool) OpenFGAServiceV1Option {
	return func(s *Server) {
		s.checkDispatchThrottlingEnabled = enabled
	}
}

// WithDispatchThrottlingCheckResolverFrequency defines how frequent dispatch throttling
// will be evaluated for Check requests.
// Frequency controls how frequently throttled dispatch requests are evaluated to determine whether
// it can be processed.
// This value should not be too small (i.e., in the ns ranges) as i) there are limitation in timer resolution
// and ii) very small value will result in a higher frequency of processing dispatches,
// which diminishes the value of the throttling.
func WithDispatchThrottlingCheckResolverFrequency(frequency time.Duration) OpenFGAServiceV1Option {
	return func(s *Server) {
		s.checkDispatchThrottlingFrequency = frequency
	}
}

// WithDispatchThrottlingCheckResolverThreshold define the number of dispatches to be throttled.
// In addition, it will update checkDispatchThrottlingMaxThreshold if required.
func WithDispatchThrottlingCheckResolverThreshold(defaultThreshold uint32) OpenFGAServiceV1Option {
	return func(s *Server) {
		s.checkDispatchThrottlingDefaultThreshold = defaultThreshold
	}
}

// WithDispatchThrottlingCheckResolverMaxThreshold define the maximum threshold values allowed
// It will ensure checkDispatchThrottlingMaxThreshold will never be smaller than threshold.
func WithDispatchThrottlingCheckResolverMaxThreshold(maxThreshold uint32) OpenFGAServiceV1Option {
	return func(s *Server) {
		s.checkDispatchThrottlingMaxThreshold = maxThreshold
	}
}

// MustNewServerWithOpts see NewServerWithOpts.
func MustNewServerWithOpts(opts ...OpenFGAServiceV1Option) *Server {
	s, err := NewServerWithOpts(opts...)
	if err != nil {
		panic(fmt.Errorf("failed to construct the OpenFGA server: %w", err))
	}

	return s
}

func (s *Server) IsExperimentallyEnabled(flag ExperimentalFeatureFlag) bool {
	return slices.Contains(s.experimentals, flag)
}

// IsAccessControlEnabled returns true if the access control feature is enabled.
func (s *Server) IsAccessControlEnabled() bool {
	return s.IsExperimentallyEnabled(ExperimentalAccessControlParams) && s.AccessControl.Enabled
}

// WithListObjectsDispatchThrottlingEnabled sets whether dispatch throttling is enabled for List Objects requests.
// Enabling this feature will prioritize dispatched requests requiring less than the configured dispatch
// threshold over requests whose dispatch count exceeds the configured threshold.
func WithListObjectsDispatchThrottlingEnabled(enabled bool) OpenFGAServiceV1Option {
	return func(s *Server) {
		s.listObjectsDispatchThrottlingEnabled = enabled
	}
}

// WithListObjectsDispatchThrottlingFrequency defines how frequent dispatch throttling
// will be evaluated for List Objects requests.
// Frequency controls how frequently throttled dispatch requests are evaluated to determine whether
// it can be processed.
// This value should not be too small (i.e., in the ns ranges) as i) there are limitation in timer resolution
// and ii) very small value will result in a higher frequency of processing dispatches,
// which diminishes the value of the throttling.
func WithListObjectsDispatchThrottlingFrequency(frequency time.Duration) OpenFGAServiceV1Option {
	return func(s *Server) {
		s.listObjectsDispatchThrottlingFrequency = frequency
	}
}

// WithListObjectsDispatchThrottlingThreshold define the number of dispatches to be throttled
// for List Objects requests.
func WithListObjectsDispatchThrottlingThreshold(threshold uint32) OpenFGAServiceV1Option {
	return func(s *Server) {
		s.listObjectsDispatchDefaultThreshold = threshold
	}
}

// WithListObjectsDispatchThrottlingMaxThreshold define the maximum threshold values allowed
// It will ensure listObjectsDispatchThrottlingMaxThreshold will never be smaller than threshold.
func WithListObjectsDispatchThrottlingMaxThreshold(maxThreshold uint32) OpenFGAServiceV1Option {
	return func(s *Server) {
		s.listObjectsDispatchThrottlingMaxThreshold = maxThreshold
	}
}

// WithListUsersDispatchThrottlingEnabled sets whether dispatch throttling is enabled for ListUsers requests.
// Enabling this feature will prioritize dispatched requests requiring less than the configured dispatch
// threshold over requests whose dispatch count exceeds the configured threshold.
func WithListUsersDispatchThrottlingEnabled(enabled bool) OpenFGAServiceV1Option {
	return func(s *Server) {
		s.listUsersDispatchThrottlingEnabled = enabled
	}
}

// WithListUsersDispatchThrottlingFrequency defines how frequent dispatch throttling
// will be evaluated for ListUsers requests.
// Frequency controls how frequently throttled dispatch requests are evaluated to determine whether
// it can be processed.
// This value should not be too small (i.e., in the ns ranges) as i) there are limitation in timer resolution
// and ii) very small value will result in a higher frequency of processing dispatches,
// which diminishes the value of the throttling.
func WithListUsersDispatchThrottlingFrequency(frequency time.Duration) OpenFGAServiceV1Option {
	return func(s *Server) {
		s.listUsersDispatchThrottlingFrequency = frequency
	}
}

// WithListUsersDispatchThrottlingThreshold define the number of dispatches to be throttled
// for ListUsers requests.
func WithListUsersDispatchThrottlingThreshold(threshold uint32) OpenFGAServiceV1Option {
	return func(s *Server) {
		s.listUsersDispatchDefaultThreshold = threshold
	}
}

// WithListUsersDispatchThrottlingMaxThreshold define the maximum threshold values allowed
// It will ensure listUsersDispatchThrottlingMaxThreshold will never be smaller than threshold.
func WithListUsersDispatchThrottlingMaxThreshold(maxThreshold uint32) OpenFGAServiceV1Option {
	return func(s *Server) {
		s.listUsersDispatchThrottlingMaxThreshold = maxThreshold
	}
}

// NewServerWithOpts returns a new server.
// You must call Close on it after you are done using it.
func NewServerWithOpts(opts ...OpenFGAServiceV1Option) (*Server, error) {
	s := &Server{
		logger:                           logger.NewNoopLogger(),
		encoder:                          encoder.NewBase64Encoder(),
		transport:                        gateway.NewNoopTransport(),
		changelogHorizonOffset:           serverconfig.DefaultChangelogHorizonOffset,
		resolveNodeLimit:                 serverconfig.DefaultResolveNodeLimit,
		resolveNodeBreadthLimit:          serverconfig.DefaultResolveNodeBreadthLimit,
		listObjectsDeadline:              serverconfig.DefaultListObjectsDeadline,
		listObjectsMaxResults:            serverconfig.DefaultListObjectsMaxResults,
		listUsersDeadline:                serverconfig.DefaultListUsersDeadline,
		listUsersMaxResults:              serverconfig.DefaultListUsersMaxResults,
		maxConcurrentReadsForCheck:       serverconfig.DefaultMaxConcurrentReadsForCheck,
		maxConcurrentReadsForListObjects: serverconfig.DefaultMaxConcurrentReadsForListObjects,
		maxConcurrentReadsForListUsers:   serverconfig.DefaultMaxConcurrentReadsForListUsers,
		maxAuthorizationModelSizeInBytes: serverconfig.DefaultMaxAuthorizationModelSizeInBytes,
		maxAuthorizationModelCacheSize:   serverconfig.DefaultMaxAuthorizationModelCacheSize,
		experimentals:                    make([]ExperimentalFeatureFlag, 0, 10),
		AccessControl:                    serverconfig.AccessControlConfig{Enabled: false, StoreID: "", ModelID: ""},

		checkQueryCacheEnabled: serverconfig.DefaultCheckQueryCacheEnable,
		checkQueryCacheLimit:   serverconfig.DefaultCheckQueryCacheLimit,
		checkQueryCacheTTL:     serverconfig.DefaultCheckQueryCacheTTL,
		checkResolver:          nil,
		checkTrackerEnabled:    serverconfig.DefaultCheckTrackerEnabled,

		requestDurationByQueryHistogramBuckets:         []uint{50, 200},
		requestDurationByDispatchCountHistogramBuckets: []uint{50, 200},
		serviceName: openfgav1.OpenFGAService_ServiceDesc.ServiceName,

		checkDispatchThrottlingEnabled:          serverconfig.DefaultCheckDispatchThrottlingEnabled,
		checkDispatchThrottlingFrequency:        serverconfig.DefaultCheckDispatchThrottlingFrequency,
		checkDispatchThrottlingDefaultThreshold: serverconfig.DefaultCheckDispatchThrottlingDefaultThreshold,

		listObjectsDispatchThrottlingEnabled:      serverconfig.DefaultListObjectsDispatchThrottlingEnabled,
		listObjectsDispatchThrottlingFrequency:    serverconfig.DefaultListObjectsDispatchThrottlingFrequency,
		listObjectsDispatchDefaultThreshold:       serverconfig.DefaultListObjectsDispatchThrottlingDefaultThreshold,
		listObjectsDispatchThrottlingMaxThreshold: serverconfig.DefaultListObjectsDispatchThrottlingMaxThreshold,

		listUsersDispatchThrottlingEnabled:      serverconfig.DefaultListUsersDispatchThrottlingEnabled,
		listUsersDispatchThrottlingFrequency:    serverconfig.DefaultListUsersDispatchThrottlingFrequency,
		listUsersDispatchDefaultThreshold:       serverconfig.DefaultListUsersDispatchThrottlingDefaultThreshold,
		listUsersDispatchThrottlingMaxThreshold: serverconfig.DefaultListUsersDispatchThrottlingMaxThreshold,
	}

	for _, opt := range opts {
		opt(s)
	}

	if s.datastore == nil {
		return nil, fmt.Errorf("a datastore option must be provided")
	}

	if len(s.requestDurationByQueryHistogramBuckets) == 0 {
		return nil, fmt.Errorf("request duration datastore count buckets must not be empty")
	}

	if len(s.requestDurationByDispatchCountHistogramBuckets) == 0 {
		return nil, fmt.Errorf("request duration by dispatch count buckets must not be empty")
	}
	if s.checkDispatchThrottlingEnabled && s.checkDispatchThrottlingMaxThreshold != 0 && s.checkDispatchThrottlingDefaultThreshold > s.checkDispatchThrottlingMaxThreshold {
		return nil, fmt.Errorf("check default dispatch throttling threshold must be equal or smaller than max dispatch threshold for Check")
	}

	if s.listObjectsDispatchThrottlingMaxThreshold != 0 && s.listObjectsDispatchDefaultThreshold > s.listObjectsDispatchThrottlingMaxThreshold {
		return nil, fmt.Errorf("ListObjects default dispatch throttling threshold must be equal or smaller than max dispatch threshold for ListObjects")
	}

	if s.listUsersDispatchThrottlingMaxThreshold != 0 && s.listUsersDispatchDefaultThreshold > s.listUsersDispatchThrottlingMaxThreshold {
		return nil, fmt.Errorf("ListUsers default dispatch throttling threshold must be equal or smaller than max dispatch threshold for ListUsers")
	}

	err := s.validateAccessControlEnabled()
	if err != nil {
		return nil, err
	}

	// below this point, don't throw errors or we may leak resources in tests

	checkDispatchThrottlingOptions := []graph.DispatchThrottlingCheckResolverOpt{}
	if s.checkDispatchThrottlingEnabled {
		checkDispatchThrottlingOptions = []graph.DispatchThrottlingCheckResolverOpt{
			graph.WithDispatchThrottlingCheckResolverConfig(graph.DispatchThrottlingCheckResolverConfig{
				DefaultThreshold: s.checkDispatchThrottlingDefaultThreshold,
				MaxThreshold:     s.checkDispatchThrottlingMaxThreshold,
			}),
			// only create the throttler if the feature is enabled, so that we can clean it afterward
			graph.WithThrottler(throttler.NewConstantRateThrottler(s.checkDispatchThrottlingFrequency,
				"check_dispatch_throttle")),
		}
	}

	checkTrackerOptions := []graph.TrackerCheckResolverOpt{}
	if s.checkTrackerEnabled {
		checkTrackerOptions = []graph.TrackerCheckResolverOpt{
			graph.WithTrackerContext(s.ctx),
			graph.WithTrackerLogger(s.logger),
		}
	}

	s.checkResolver, s.checkResolverCloser = graph.NewOrderedCheckResolvers([]graph.CheckResolverOrderedBuilderOpt{
		graph.WithLocalCheckerOpts([]graph.LocalCheckerOption{
			graph.WithResolveNodeBreadthLimit(s.resolveNodeBreadthLimit),
		}...),
		graph.WithCachedCheckResolverOpts(s.checkQueryCacheEnabled, []graph.CachedCheckResolverOpt{
			graph.WithMaxCacheSize(int64(s.checkQueryCacheLimit)),
			graph.WithLogger(s.logger),
			graph.WithCacheTTL(s.checkQueryCacheTTL),
		}...),
		graph.WithDispatchThrottlingCheckResolverOpts(s.checkDispatchThrottlingEnabled, checkDispatchThrottlingOptions...),
		graph.WithTrackerCheckResolverOpts(s.checkTrackerEnabled, checkTrackerOptions...),
	}...).Build()

	if s.listObjectsDispatchThrottlingEnabled {
		s.listObjectsDispatchThrottler = throttler.NewConstantRateThrottler(s.listObjectsDispatchThrottlingFrequency, "list_objects_dispatch_throttle")
	}

	if s.listUsersDispatchThrottlingEnabled {
		s.listUsersDispatchThrottler = throttler.NewConstantRateThrottler(s.listUsersDispatchThrottlingFrequency, "list_users_dispatch_throttle")
	}

	s.datastore = storagewrappers.NewCachedOpenFGADatastore(storagewrappers.NewContextWrapper(s.datastore), s.maxAuthorizationModelCacheSize)

	s.typesystemResolver, s.typesystemResolverStop = typesystem.MemoizedTypesystemResolverFunc(s.datastore)

	if s.IsAccessControlEnabled() {
		s.authorizer = authz.NewAuthorizer(&authz.Config{StoreID: s.AccessControl.StoreID, ModelID: s.AccessControl.ModelID}, s, s.logger)
	}

	return s, nil
}

// Close releases the server resources.
func (s *Server) Close() {
	if s.listObjectsDispatchThrottler != nil {
		s.listObjectsDispatchThrottler.Close()
	}
	if s.listUsersDispatchThrottler != nil {
		s.listUsersDispatchThrottler.Close()
	}

	s.checkResolverCloser()
	s.datastore.Close()
	s.typesystemResolverStop()
}

func (s *Server) ListObjects(ctx context.Context, req *openfgav1.ListObjectsRequest) (*openfgav1.ListObjectsResponse, error) {
	start := time.Now()

	targetObjectType := req.GetType()

	ctx, span := tracer.Start(ctx, "ListObjects", trace.WithAttributes(
		attribute.String("object_type", targetObjectType),
		attribute.String("relation", req.GetRelation()),
		attribute.String("user", req.GetUser()),
		attribute.String("consistency", req.GetConsistency().String()),
	))
	defer span.End()

	if !validator.RequestIsValidatedFromContext(ctx) {
		if err := req.Validate(); err != nil {
			return nil, status.Error(codes.InvalidArgument, err.Error())
		}
	}

	const methodName = "listobjects"

	ctx = telemetry.ContextWithRPCInfo(ctx, telemetry.RPCInfo{
		Service: s.serviceName,
		Method:  methodName,
	})

	storeID := req.GetStoreId()

	typesys, err := s.resolveTypesystem(ctx, storeID, req.GetAuthorizationModelId())
	if err != nil {
		return nil, err
	}

	q, err := commands.NewListObjectsQuery(
		s.datastore,
		s.checkResolver,
		commands.WithLogger(s.logger),
		commands.WithListObjectsDeadline(s.listObjectsDeadline),
		commands.WithListObjectsMaxResults(s.listObjectsMaxResults),
		commands.WithDispatchThrottlerConfig(threshold.Config{
			Throttler:    s.listObjectsDispatchThrottler,
			Enabled:      s.listObjectsDispatchThrottlingEnabled,
			Threshold:    s.listObjectsDispatchDefaultThreshold,
			MaxThreshold: s.listObjectsDispatchThrottlingMaxThreshold,
		}),
		commands.WithResolveNodeLimit(s.resolveNodeLimit),
		commands.WithResolveNodeBreadthLimit(s.resolveNodeBreadthLimit),
		commands.WithMaxConcurrentReads(s.maxConcurrentReadsForListObjects),
	)
	if err != nil {
		return nil, serverErrors.NewInternalError("", err)
	}

	result, err := q.Execute(
		typesystem.ContextWithTypesystem(ctx, typesys),
		&openfgav1.ListObjectsRequest{
			StoreId:              storeID,
			ContextualTuples:     req.GetContextualTuples(),
			AuthorizationModelId: typesys.GetAuthorizationModelID(), // the resolved model id
			Type:                 targetObjectType,
			Relation:             req.GetRelation(),
			User:                 req.GetUser(),
			Context:              req.GetContext(),
			Consistency:          req.GetConsistency(),
		},
	)
	if err != nil {
		telemetry.TraceError(span, err)
		if errors.Is(err, condition.ErrEvaluationFailed) {
			return nil, serverErrors.ValidationError(err)
		}

		return nil, err
	}
	datastoreQueryCount := float64(*result.ResolutionMetadata.DatastoreQueryCount)

	grpc_ctxtags.Extract(ctx).Set(datastoreQueryCountHistogramName, datastoreQueryCount)
	span.SetAttributes(attribute.Float64(datastoreQueryCountHistogramName, datastoreQueryCount))
	datastoreQueryCountHistogram.WithLabelValues(
		s.serviceName,
		methodName,
	).Observe(datastoreQueryCount)

	dispatchCount := float64(result.ResolutionMetadata.DispatchCounter.Load())

	grpc_ctxtags.Extract(ctx).Set(dispatchCountHistogramName, dispatchCount)
	span.SetAttributes(attribute.Float64(dispatchCountHistogramName, dispatchCount))
	dispatchCountHistogram.WithLabelValues(
		s.serviceName,
		methodName,
	).Observe(dispatchCount)

	requestDurationHistogram.WithLabelValues(
		s.serviceName,
		methodName,
		utils.Bucketize(uint(*result.ResolutionMetadata.DatastoreQueryCount), s.requestDurationByQueryHistogramBuckets),
		utils.Bucketize(uint(result.ResolutionMetadata.DispatchCounter.Load()), s.requestDurationByDispatchCountHistogramBuckets),
		req.GetConsistency().String(),
	).Observe(float64(time.Since(start).Milliseconds()))

	wasRequestThrottled := result.ResolutionMetadata.WasThrottled.Load()
	if wasRequestThrottled {
		throttledRequestCounter.WithLabelValues(s.serviceName, methodName).Inc()
	}

	return &openfgav1.ListObjectsResponse{
		Objects: result.Objects,
	}, nil
}

func (s *Server) StreamedListObjects(req *openfgav1.StreamedListObjectsRequest, srv openfgav1.OpenFGAService_StreamedListObjectsServer) error {
	start := time.Now()

	ctx := srv.Context()
	ctx, span := tracer.Start(ctx, "StreamedListObjects", trace.WithAttributes(
		attribute.String("object_type", req.GetType()),
		attribute.String("relation", req.GetRelation()),
		attribute.String("user", req.GetUser()),
		attribute.String("consistency", req.GetConsistency().String()),
	))
	defer span.End()

	if !validator.RequestIsValidatedFromContext(ctx) {
		if err := req.Validate(); err != nil {
			return status.Error(codes.InvalidArgument, err.Error())
		}
	}

	const methodName = "streamedlistobjects"

	ctx = telemetry.ContextWithRPCInfo(ctx, telemetry.RPCInfo{
		Service: s.serviceName,
		Method:  methodName,
	})

	storeID := req.GetStoreId()

	typesys, err := s.resolveTypesystem(ctx, storeID, req.GetAuthorizationModelId())
	if err != nil {
		return err
	}

	q, err := commands.NewListObjectsQuery(
		s.datastore,
		s.checkResolver,
		commands.WithLogger(s.logger),
		commands.WithListObjectsDeadline(s.listObjectsDeadline),
		commands.WithDispatchThrottlerConfig(threshold.Config{
			Throttler:    s.listObjectsDispatchThrottler,
			Enabled:      s.listObjectsDispatchThrottlingEnabled,
			Threshold:    s.listObjectsDispatchDefaultThreshold,
			MaxThreshold: s.listObjectsDispatchThrottlingMaxThreshold,
		}),
		commands.WithListObjectsMaxResults(s.listObjectsMaxResults),
		commands.WithResolveNodeLimit(s.resolveNodeLimit),
		commands.WithResolveNodeBreadthLimit(s.resolveNodeBreadthLimit),
		commands.WithMaxConcurrentReads(s.maxConcurrentReadsForListObjects),
	)
	if err != nil {
		return serverErrors.NewInternalError("", err)
	}

	req.AuthorizationModelId = typesys.GetAuthorizationModelID() // the resolved model id

	resolutionMetadata, err := q.ExecuteStreamed(
		typesystem.ContextWithTypesystem(ctx, typesys),
		req,
		srv,
	)
	if err != nil {
		telemetry.TraceError(span, err)
		return err
	}
	datastoreQueryCount := float64(*resolutionMetadata.DatastoreQueryCount)

	grpc_ctxtags.Extract(ctx).Set(datastoreQueryCountHistogramName, datastoreQueryCount)
	span.SetAttributes(attribute.Float64(datastoreQueryCountHistogramName, datastoreQueryCount))
	datastoreQueryCountHistogram.WithLabelValues(
		s.serviceName,
		methodName,
	).Observe(datastoreQueryCount)

	dispatchCount := float64(resolutionMetadata.DispatchCounter.Load())

	grpc_ctxtags.Extract(ctx).Set(dispatchCountHistogramName, dispatchCount)
	span.SetAttributes(attribute.Float64(dispatchCountHistogramName, dispatchCount))
	dispatchCountHistogram.WithLabelValues(
		s.serviceName,
		methodName,
	).Observe(dispatchCount)

	requestDurationHistogram.WithLabelValues(
		s.serviceName,
		methodName,
		utils.Bucketize(uint(*resolutionMetadata.DatastoreQueryCount), s.requestDurationByQueryHistogramBuckets),
		utils.Bucketize(uint(resolutionMetadata.DispatchCounter.Load()), s.requestDurationByDispatchCountHistogramBuckets),
		req.GetConsistency().String(),
	).Observe(float64(time.Since(start).Milliseconds()))

	wasRequestThrottled := resolutionMetadata.WasThrottled.Load()
	if wasRequestThrottled {
		throttledRequestCounter.WithLabelValues(s.serviceName, methodName).Inc()
	}

	return nil
}

func (s *Server) Read(ctx context.Context, req *openfgav1.ReadRequest) (*openfgav1.ReadResponse, error) {
	tk := req.GetTupleKey()
	ctx, span := tracer.Start(ctx, "Read", trace.WithAttributes(
		attribute.KeyValue{Key: "object", Value: attribute.StringValue(tk.GetObject())},
		attribute.KeyValue{Key: "relation", Value: attribute.StringValue(tk.GetRelation())},
		attribute.KeyValue{Key: "user", Value: attribute.StringValue(tk.GetUser())},
		attribute.KeyValue{Key: "consistency", Value: attribute.StringValue(req.GetConsistency().String())},
	))
	defer span.End()

	if !validator.RequestIsValidatedFromContext(ctx) {
		if err := req.Validate(); err != nil {
			return nil, status.Error(codes.InvalidArgument, err.Error())
		}
	}

	ctx = telemetry.ContextWithRPCInfo(ctx, telemetry.RPCInfo{
		Service: s.serviceName,
		Method:  "Read",
	})

	q := commands.NewReadQuery(s.datastore,
		commands.WithReadQueryLogger(s.logger),
		commands.WithReadQueryEncoder(s.encoder),
	)
	return q.Execute(ctx, &openfgav1.ReadRequest{
		StoreId:           req.GetStoreId(),
		TupleKey:          tk,
		PageSize:          req.GetPageSize(),
		ContinuationToken: req.GetContinuationToken(),
		Consistency:       req.GetConsistency(),
	})
}

func (s *Server) Write(ctx context.Context, req *openfgav1.WriteRequest) (*openfgav1.WriteResponse, error) {
	ctx, span := tracer.Start(ctx, "Write")
	defer span.End()

	if !validator.RequestIsValidatedFromContext(ctx) {
		if err := req.Validate(); err != nil {
			return nil, status.Error(codes.InvalidArgument, err.Error())
		}
	}

	ctx = telemetry.ContextWithRPCInfo(ctx, telemetry.RPCInfo{
		Service: s.serviceName,
		Method:  "Write",
	})

	storeID := req.GetStoreId()

	typesys, err := s.resolveTypesystem(ctx, storeID, req.GetAuthorizationModelId())
	if err != nil {
		return nil, err
	}

	cmd := commands.NewWriteCommand(
		s.datastore,
		commands.WithWriteCmdLogger(s.logger),
	)
	return cmd.Execute(ctx, &openfgav1.WriteRequest{
		StoreId:              storeID,
		AuthorizationModelId: typesys.GetAuthorizationModelID(), // the resolved model id
		Writes:               req.GetWrites(),
		Deletes:              req.GetDeletes(),
	})
}

func (s *Server) Check(ctx context.Context, req *openfgav1.CheckRequest) (*openfgav1.CheckResponse, error) {
	start := time.Now()

	tk := req.GetTupleKey()
	ctx, span := tracer.Start(ctx, "Check", trace.WithAttributes(
		attribute.KeyValue{Key: "store_id", Value: attribute.StringValue(req.GetStoreId())},
		attribute.KeyValue{Key: "object", Value: attribute.StringValue(tk.GetObject())},
		attribute.KeyValue{Key: "relation", Value: attribute.StringValue(tk.GetRelation())},
		attribute.KeyValue{Key: "user", Value: attribute.StringValue(tk.GetUser())},
		attribute.KeyValue{Key: "consistency", Value: attribute.StringValue(req.GetConsistency().String())},
	))
	defer span.End()

	if !validator.RequestIsValidatedFromContext(ctx) {
		if err := req.Validate(); err != nil {
			return nil, status.Error(codes.InvalidArgument, err.Error())
		}
	}

	ctx = telemetry.ContextWithRPCInfo(ctx, telemetry.RPCInfo{
		Service: s.serviceName,
		Method:  "Check",
	})

	storeID := req.GetStoreId()

	typesys, err := s.resolveTypesystem(ctx, storeID, req.GetAuthorizationModelId())
	if err != nil {
		return nil, err
	}

	if err := validation.ValidateUserObjectRelation(typesys, tuple.ConvertCheckRequestTupleKeyToTupleKey(tk)); err != nil {
		return nil, serverErrors.ValidationError(err)
	}

	for _, ctxTuple := range req.GetContextualTuples().GetTupleKeys() {
		if err := validation.ValidateTuple(typesys, ctxTuple); err != nil {
			return nil, serverErrors.HandleTupleValidateError(err)
		}
	}

	ctx = typesystem.ContextWithTypesystem(ctx, typesys)
	ctx = storage.ContextWithRelationshipTupleReader(ctx,
		storagewrappers.NewBoundedConcurrencyTupleReader(
			storagewrappers.NewCombinedTupleReader(
				s.datastore,
				req.GetContextualTuples().GetTupleKeys(),
			),
			s.maxConcurrentReadsForCheck,
		),
	)

	checkRequestMetadata := graph.NewCheckRequestMetadata(s.resolveNodeLimit)

	resolveCheckRequest := graph.ResolveCheckRequest{
		StoreID:              req.GetStoreId(),
		AuthorizationModelID: typesys.GetAuthorizationModelID(), // the resolved model id
		TupleKey:             tuple.ConvertCheckRequestTupleKeyToTupleKey(req.GetTupleKey()),
		ContextualTuples:     req.GetContextualTuples().GetTupleKeys(),
		Context:              req.GetContext(),
		RequestMetadata:      checkRequestMetadata,
		Consistency:          req.GetConsistency(),
	}

	const methodName = "check"

	resp, err := s.checkResolver.ResolveCheck(ctx, &resolveCheckRequest)
	if err != nil {
		telemetry.TraceError(span, err)
		if errors.Is(err, graph.ErrResolutionDepthExceeded) {
			return nil, serverErrors.AuthorizationModelResolutionTooComplex
		}

		if errors.Is(err, condition.ErrEvaluationFailed) {
			return nil, serverErrors.ValidationError(err)
		}

		// Note for ListObjects:
		// Currently this is not feasible in ListObjects and ListUsers as we return partial results.
		if errors.Is(err, context.DeadlineExceeded) && resolveCheckRequest.GetRequestMetadata().WasThrottled.Load() {
			throttledRequestCounter.WithLabelValues(s.serviceName, methodName).Inc()
			return nil, serverErrors.ThrottledTimeout
		}

		return nil, serverErrors.HandleError("", err)
	}

	queryCount := float64(resp.GetResolutionMetadata().DatastoreQueryCount)

	grpc_ctxtags.Extract(ctx).Set(datastoreQueryCountHistogramName, queryCount)
	span.SetAttributes(attribute.Float64(datastoreQueryCountHistogramName, queryCount))
	datastoreQueryCountHistogram.WithLabelValues(
		s.serviceName,
		methodName,
	).Observe(queryCount)

	rawDispatchCount := checkRequestMetadata.DispatchCounter.Load()
	dispatchCount := float64(rawDispatchCount)

	grpc_ctxtags.Extract(ctx).Set(dispatchCountHistogramName, dispatchCount)
	span.SetAttributes(attribute.Float64(dispatchCountHistogramName, dispatchCount))
	dispatchCountHistogram.WithLabelValues(
		s.serviceName,
		methodName,
	).Observe(dispatchCount)

	res := &openfgav1.CheckResponse{
		Allowed: resp.Allowed,
	}

	checkResultCounter.With(prometheus.Labels{allowedLabel: strconv.FormatBool(resp.GetAllowed())}).Inc()

	span.SetAttributes(attribute.KeyValue{Key: "allowed", Value: attribute.BoolValue(res.GetAllowed())})

	requestDurationHistogram.WithLabelValues(
		s.serviceName,
		methodName,
		utils.Bucketize(uint(resp.GetResolutionMetadata().DatastoreQueryCount), s.requestDurationByQueryHistogramBuckets),
		utils.Bucketize(uint(rawDispatchCount), s.requestDurationByDispatchCountHistogramBuckets),
		req.GetConsistency().String(),
	).Observe(float64(time.Since(start).Milliseconds()))

	wasRequestThrottled := checkRequestMetadata.WasThrottled.Load()
	if wasRequestThrottled {
		throttledRequestCounter.WithLabelValues(s.serviceName, methodName).Inc()
	}

	return res, nil
}

func (s *Server) Expand(ctx context.Context, req *openfgav1.ExpandRequest) (*openfgav1.ExpandResponse, error) {
	tk := req.GetTupleKey()
	ctx, span := tracer.Start(ctx, "Expand", trace.WithAttributes(
		attribute.KeyValue{Key: "object", Value: attribute.StringValue(tk.GetObject())},
		attribute.KeyValue{Key: "relation", Value: attribute.StringValue(tk.GetRelation())},
		attribute.KeyValue{Key: "consistency", Value: attribute.StringValue(req.GetConsistency().String())},
	))
	defer span.End()

	if !validator.RequestIsValidatedFromContext(ctx) {
		if err := req.Validate(); err != nil {
			return nil, status.Error(codes.InvalidArgument, err.Error())
		}
	}

	ctx = telemetry.ContextWithRPCInfo(ctx, telemetry.RPCInfo{
		Service: s.serviceName,
		Method:  "Expand",
	})

	storeID := req.GetStoreId()

	typesys, err := s.resolveTypesystem(ctx, storeID, req.GetAuthorizationModelId())
	if err != nil {
		return nil, err
	}

	q := commands.NewExpandQuery(s.datastore, commands.WithExpandQueryLogger(s.logger))
	return q.Execute(ctx, &openfgav1.ExpandRequest{
		StoreId:              storeID,
		AuthorizationModelId: typesys.GetAuthorizationModelID(), // the resolved model id
		TupleKey:             tk,
		Consistency:          req.GetConsistency(),
	})
}

func (s *Server) ReadAuthorizationModel(ctx context.Context, req *openfgav1.ReadAuthorizationModelRequest) (*openfgav1.ReadAuthorizationModelResponse, error) {
	ctx, span := tracer.Start(ctx, "ReadAuthorizationModel", trace.WithAttributes(
		attribute.KeyValue{Key: authorizationModelIDKey, Value: attribute.StringValue(req.GetId())},
	))
	defer span.End()

	if !validator.RequestIsValidatedFromContext(ctx) {
		if err := req.Validate(); err != nil {
			return nil, status.Error(codes.InvalidArgument, err.Error())
		}
	}

	ctx = telemetry.ContextWithRPCInfo(ctx, telemetry.RPCInfo{
		Service: s.serviceName,
		Method:  "ReadAuthorizationModels",
	})

	q := commands.NewReadAuthorizationModelQuery(s.datastore, commands.WithReadAuthModelQueryLogger(s.logger))
	return q.Execute(ctx, req)
}

func (s *Server) WriteAuthorizationModel(ctx context.Context, req *openfgav1.WriteAuthorizationModelRequest) (*openfgav1.WriteAuthorizationModelResponse, error) {
	ctx, span := tracer.Start(ctx, "WriteAuthorizationModel")
	defer span.End()

	if !validator.RequestIsValidatedFromContext(ctx) {
		if err := req.Validate(); err != nil {
			return nil, status.Error(codes.InvalidArgument, err.Error())
		}
	}

	ctx = telemetry.ContextWithRPCInfo(ctx, telemetry.RPCInfo{
		Service: s.serviceName,
		Method:  "WriteAuthorizationModel",
	})

	c := commands.NewWriteAuthorizationModelCommand(s.datastore,
		commands.WithWriteAuthModelLogger(s.logger),
		commands.WithWriteAuthModelMaxSizeInBytes(s.maxAuthorizationModelSizeInBytes),
	)
	res, err := c.Execute(ctx, req)
	if err != nil {
		return nil, err
	}

	s.transport.SetHeader(ctx, httpmiddleware.XHttpCode, strconv.Itoa(http.StatusCreated))

	return res, nil
}

func (s *Server) ReadAuthorizationModels(ctx context.Context, req *openfgav1.ReadAuthorizationModelsRequest) (*openfgav1.ReadAuthorizationModelsResponse, error) {
	ctx, span := tracer.Start(ctx, "ReadAuthorizationModels")
	defer span.End()

	if !validator.RequestIsValidatedFromContext(ctx) {
		if err := req.Validate(); err != nil {
			return nil, status.Error(codes.InvalidArgument, err.Error())
		}
	}

	ctx = telemetry.ContextWithRPCInfo(ctx, telemetry.RPCInfo{
		Service: s.serviceName,
		Method:  "ReadAuthorizationModels",
	})

	c := commands.NewReadAuthorizationModelsQuery(s.datastore,
		commands.WithReadAuthModelsQueryLogger(s.logger),
		commands.WithReadAuthModelsQueryEncoder(s.encoder),
	)
	return c.Execute(ctx, req)
}

func (s *Server) WriteAssertions(ctx context.Context, req *openfgav1.WriteAssertionsRequest) (*openfgav1.WriteAssertionsResponse, error) {
	ctx, span := tracer.Start(ctx, "WriteAssertions")
	defer span.End()

	if !validator.RequestIsValidatedFromContext(ctx) {
		if err := req.Validate(); err != nil {
			return nil, status.Error(codes.InvalidArgument, err.Error())
		}
	}

	ctx = telemetry.ContextWithRPCInfo(ctx, telemetry.RPCInfo{
		Service: s.serviceName,
		Method:  "WriteAssertions",
	})

	storeID := req.GetStoreId()

	typesys, err := s.resolveTypesystem(ctx, storeID, req.GetAuthorizationModelId())
	if err != nil {
		return nil, err
	}

	c := commands.NewWriteAssertionsCommand(s.datastore, commands.WithWriteAssertCmdLogger(s.logger))
	res, err := c.Execute(ctx, &openfgav1.WriteAssertionsRequest{
		StoreId:              storeID,
		AuthorizationModelId: typesys.GetAuthorizationModelID(), // the resolved model id
		Assertions:           req.GetAssertions(),
	})
	if err != nil {
		return nil, err
	}

	s.transport.SetHeader(ctx, httpmiddleware.XHttpCode, strconv.Itoa(http.StatusNoContent))

	return res, nil
}

func (s *Server) ReadAssertions(ctx context.Context, req *openfgav1.ReadAssertionsRequest) (*openfgav1.ReadAssertionsResponse, error) {
	ctx, span := tracer.Start(ctx, "ReadAssertions")
	defer span.End()

	if !validator.RequestIsValidatedFromContext(ctx) {
		if err := req.Validate(); err != nil {
			return nil, status.Error(codes.InvalidArgument, err.Error())
		}
	}

	ctx = telemetry.ContextWithRPCInfo(ctx, telemetry.RPCInfo{
		Service: s.serviceName,
		Method:  "ReadAssertions",
	})

	typesys, err := s.resolveTypesystem(ctx, req.GetStoreId(), req.GetAuthorizationModelId())
	if err != nil {
		return nil, err
	}

	q := commands.NewReadAssertionsQuery(s.datastore, commands.WithReadAssertionsQueryLogger(s.logger))
	return q.Execute(ctx, req.GetStoreId(), typesys.GetAuthorizationModelID())
}

func (s *Server) ReadChanges(ctx context.Context, req *openfgav1.ReadChangesRequest) (*openfgav1.ReadChangesResponse, error) {
	ctx, span := tracer.Start(ctx, "ReadChangesQuery", trace.WithAttributes(
		attribute.KeyValue{Key: "type", Value: attribute.StringValue(req.GetType())},
	))
	defer span.End()

	if !validator.RequestIsValidatedFromContext(ctx) {
		if err := req.Validate(); err != nil {
			return nil, status.Error(codes.InvalidArgument, err.Error())
		}
	}

	ctx = telemetry.ContextWithRPCInfo(ctx, telemetry.RPCInfo{
		Service: s.serviceName,
		Method:  "ReadChanges",
	})

	q := commands.NewReadChangesQuery(s.datastore,
		commands.WithReadChangesQueryLogger(s.logger),
		commands.WithReadChangesQueryEncoder(s.encoder),
		commands.WithReadChangeQueryHorizonOffset(s.changelogHorizonOffset),
	)
	return q.Execute(ctx, req)
}

func (s *Server) CreateStore(ctx context.Context, req *openfgav1.CreateStoreRequest) (*openfgav1.CreateStoreResponse, error) {
	ctx, span := tracer.Start(ctx, "CreateStore")
	defer span.End()

	if !validator.RequestIsValidatedFromContext(ctx) {
		if err := req.Validate(); err != nil {
			return nil, status.Error(codes.InvalidArgument, err.Error())
		}
	}

	ctx = telemetry.ContextWithRPCInfo(ctx, telemetry.RPCInfo{
		Service: s.serviceName,
		Method:  "CreateStore",
	})

	c := commands.NewCreateStoreCommand(s.datastore, commands.WithCreateStoreCmdLogger(s.logger))
	res, err := c.Execute(ctx, req)
	if err != nil {
		return nil, err
	}

	s.transport.SetHeader(ctx, httpmiddleware.XHttpCode, strconv.Itoa(http.StatusCreated))

	return res, nil
}

func (s *Server) DeleteStore(ctx context.Context, req *openfgav1.DeleteStoreRequest) (*openfgav1.DeleteStoreResponse, error) {
	ctx, span := tracer.Start(ctx, "DeleteStore")
	defer span.End()

	if !validator.RequestIsValidatedFromContext(ctx) {
		if err := req.Validate(); err != nil {
			return nil, status.Error(codes.InvalidArgument, err.Error())
		}
	}

	ctx = telemetry.ContextWithRPCInfo(ctx, telemetry.RPCInfo{
		Service: s.serviceName,
		Method:  "DeleteStore",
	})

	cmd := commands.NewDeleteStoreCommand(s.datastore, commands.WithDeleteStoreCmdLogger(s.logger))
	res, err := cmd.Execute(ctx, req)
	if err != nil {
		return nil, err
	}

	s.transport.SetHeader(ctx, httpmiddleware.XHttpCode, strconv.Itoa(http.StatusNoContent))

	return res, nil
}

func (s *Server) GetStore(ctx context.Context, req *openfgav1.GetStoreRequest) (*openfgav1.GetStoreResponse, error) {
	ctx, span := tracer.Start(ctx, "GetStore")
	defer span.End()

	if !validator.RequestIsValidatedFromContext(ctx) {
		if err := req.Validate(); err != nil {
			return nil, status.Error(codes.InvalidArgument, err.Error())
		}
	}

	ctx = telemetry.ContextWithRPCInfo(ctx, telemetry.RPCInfo{
		Service: s.serviceName,
		Method:  "GetStore",
	})

	q := commands.NewGetStoreQuery(s.datastore, commands.WithGetStoreQueryLogger(s.logger))
	return q.Execute(ctx, req)
}

func (s *Server) ListStores(ctx context.Context, req *openfgav1.ListStoresRequest) (*openfgav1.ListStoresResponse, error) {
	ctx, span := tracer.Start(ctx, "ListStores")
	defer span.End()

	if !validator.RequestIsValidatedFromContext(ctx) {
		if err := req.Validate(); err != nil {
			return nil, status.Error(codes.InvalidArgument, err.Error())
		}
	}

	ctx = telemetry.ContextWithRPCInfo(ctx, telemetry.RPCInfo{
		Service: s.serviceName,
		Method:  "ListStores",
	})

	q := commands.NewListStoresQuery(s.datastore,
		commands.WithListStoresQueryLogger(s.logger),
		commands.WithListStoresQueryEncoder(s.encoder),
	)
	return q.Execute(ctx, req)
}

// IsReady reports whether the datastore is ready. Please see the implementation of [[storage.OpenFGADatastore.IsReady]]
// for your datastore.
func (s *Server) IsReady(ctx context.Context) (bool, error) {
	// for now we only depend on the datastore being ready, but in the future
	// server readiness may also depend on other criteria in addition to the
	// datastore being ready.

	status, err := s.datastore.IsReady(ctx)
	if err != nil {
		return false, err
	}

	if status.IsReady {
		return true, nil
	}

	s.logger.WarnWithContext(ctx, "datastore is not ready", zap.Any("status", status.Message))
	return false, nil
}

// resolveTypesystem resolves the underlying TypeSystem given the storeID and modelID and
// it sets some response metadata based on the model resolution.
func (s *Server) resolveTypesystem(ctx context.Context, storeID, modelID string) (*typesystem.TypeSystem, error) {
	ctx, span := tracer.Start(ctx, "resolveTypesystem")
	defer span.End()

	typesys, err := s.typesystemResolver(ctx, storeID, modelID)
	if err != nil {
		if errors.Is(err, typesystem.ErrModelNotFound) {
			if modelID == "" {
				return nil, serverErrors.LatestAuthorizationModelNotFound(storeID)
			}

			return nil, serverErrors.AuthorizationModelNotFound(modelID)
		}

		if errors.Is(err, typesystem.ErrInvalidModel) {
			return nil, serverErrors.ValidationError(err)
		}

		err = serverErrors.HandleError("", err)
		telemetry.TraceError(span, err)
		return nil, err
	}

	resolvedModelID := typesys.GetAuthorizationModelID()

	span.SetAttributes(attribute.KeyValue{Key: authorizationModelIDKey, Value: attribute.StringValue(resolvedModelID)})
	grpc_ctxtags.Extract(ctx).Set(authorizationModelIDKey, resolvedModelID)
	s.transport.SetHeader(ctx, AuthorizationModelIDHeader, resolvedModelID)

	return typesys, nil
<<<<<<< HEAD
}

// If the requested consistency preference is not UNSPECIFIED, but the experimental flag is not enabled,
// returns an error.
func (s *Server) validateConsistencyRequest(c openfgav1.ConsistencyPreference) error {
	if !s.IsExperimentallyEnabled(ExperimentalEnableConsistencyParams) && openfgav1.ConsistencyPreference_UNSPECIFIED != c {
		return status.Error(codes.InvalidArgument, "Consistency parameters are not enabled. They can be enabled for experimental use by passing the `--experimentals enable-consistency-params` configuration option when running OpenFGA server")
	}
	return nil
}

// validateAccessControlEnabled validates the access control parameters.
func (s *Server) validateAccessControlEnabled() error {
	if s.IsAccessControlEnabled() {
		if (s.AccessControl == serverconfig.AccessControlConfig{} || s.AccessControl.StoreID == "" || s.AccessControl.ModelID == "") {
			return fmt.Errorf("access control parameters are not enabled. They can be enabled for experimental use by passing the `--experimentals enable-access-control` configuration option when running OpenFGA server. Additionally, the `--access-control-store-id` and `--access-control-model-id` parameters must not be empty")
		}
		_, err := ulid.Parse(s.AccessControl.StoreID)
		if err != nil {
			return fmt.Errorf("config '--access-control-store-id' must be a valid ULID")
		}
		_, err = ulid.Parse(s.AccessControl.ModelID)
		if err != nil {
			return fmt.Errorf("config '--access-control-model-id' must be a valid ULID")
		}
	}
	return nil
=======
>>>>>>> 3f4b9831
}<|MERGE_RESOLUTION|>--- conflicted
+++ resolved
@@ -55,14 +55,11 @@
 const (
 	AuthorizationModelIDHeader = "Openfga-Authorization-Model-Id"
 	authorizationModelIDKey    = "authorization_model_id"
-<<<<<<< HEAD
 
 	ExperimentalEnableConsistencyParams ExperimentalFeatureFlag = "enable-consistency-params"
 	ExperimentalCheckOptimizations      ExperimentalFeatureFlag = "enable-check-optimizations"
 	ExperimentalAccessControlParams     ExperimentalFeatureFlag = "enable-access-control"
-=======
-	allowedLabel               = "allowed"
->>>>>>> 3f4b9831
+	allowedLabel                                                = "allowed"
 )
 
 var tracer = otel.Tracer("openfga/pkg/server")
@@ -1444,7 +1441,6 @@
 	s.transport.SetHeader(ctx, AuthorizationModelIDHeader, resolvedModelID)
 
 	return typesys, nil
-<<<<<<< HEAD
 }
 
 // If the requested consistency preference is not UNSPECIFIED, but the experimental flag is not enabled,
@@ -1472,6 +1468,4 @@
 		}
 	}
 	return nil
-=======
->>>>>>> 3f4b9831
 }