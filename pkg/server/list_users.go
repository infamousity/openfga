--- conflicted
+++ resolved
@@ -32,18 +32,11 @@
 	ctx context.Context,
 	req *openfgav1.ListUsersRequest,
 ) (*openfgav1.ListUsersResponse, error) {
-<<<<<<< HEAD
-	if !s.IsExperimentallyEnabled(ExperimentalEnableListUsers) {
-		return nil, status.Error(codes.Unimplemented, "ListUsers is not enabled. It can be enabled for experimental use by passing the `--experimentals enable-list-users` configuration option when running OpenFGA server")
-	}
-
 	err := s.validateConsistencyRequest(req.GetConsistency())
 	if err != nil {
 		return nil, err
 	}
 
-=======
->>>>>>> cdd8e8c3
 	start := time.Now()
 	ctx, span := tracer.Start(ctx, "ListUsers", trace.WithAttributes(
 		attribute.String("store_id", req.GetStoreId()),
