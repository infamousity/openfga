--- conflicted
+++ resolved
@@ -2135,40 +2135,16 @@
 		"group:eng#member@group:backend#member",
 		"group:backend#member@user:tyler", // Requires two dispatches, gets throttled
 
-<<<<<<< HEAD
-	t.Run("streamed_list_objects_throws_error_if_higher_consistency_requested_without_flag", func(t *testing.T) {
-		err := openfga.StreamedListObjects(&openfgav1.StreamedListObjectsRequest{
-			StoreId:              "store-id",
-			AuthorizationModelId: "model-id",
-			Type:                 "repo",
-			Relation:             "r1",
-			User:                 "user:anne",
-			Consistency:          openfgav1.ConsistencyPreference_HIGHER_CONSISTENCY,
-		}, NewMockStreamServer(context.Background()))
-=======
 		"document:2#viewer@user:tyler",
 	}
->>>>>>> 5ceec3d5
 
 	storeID, model := storageTest.BootstrapFGAStore(t, ds, modelStr, tuples)
 	t.Cleanup(ds.Close)
 
 	deadline := 50 * time.Millisecond
 
-<<<<<<< HEAD
-	t.Run("streamed_list_objects_throws_error_if_minimize_latency_requested_without_flag", func(t *testing.T) {
-		err := openfga.StreamedListObjects(&openfgav1.StreamedListObjectsRequest{
-			StoreId:              "store-id",
-			AuthorizationModelId: "model-id",
-			Type:                 "repo",
-			Relation:             "r1",
-			User:                 "user:anne",
-			Consistency:          openfgav1.ConsistencyPreference_MINIMIZE_LATENCY,
-		}, NewMockStreamServer(context.Background()))
-=======
 	s := MustNewServerWithOpts(
 		WithDatastore(ds),
->>>>>>> 5ceec3d5
 
 		WithDispatchThrottlingCheckResolverEnabled(true),
 		WithDispatchThrottlingCheckResolverFrequency(3*deadline), // Forces time-out when throttling occurs
