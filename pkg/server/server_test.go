--- conflicted
+++ resolved
@@ -270,19 +270,16 @@
 	e, ok = status.FromError(err)
 	require.True(t, ok)
 	require.Equal(t, codes.Code(openfgav1.ErrorCode_validation_error), e.Code())
-<<<<<<< HEAD
-=======
 
 	_, err = s.Expand(ctx, &openfgav1.ExpandRequest{
 		StoreId:              storeID,
 		AuthorizationModelId: modelID,
-		TupleKey:             tk,
+		TupleKey:             tuple.NewExpandRequestTupleKey(tk.Object, tk.Relation),
 	})
 	require.Error(t, err)
 	e, ok = status.FromError(err)
 	require.True(t, ok)
 	require.Equal(t, codes.Code(openfgav1.ErrorCode_validation_error), e.Code())
->>>>>>> 8dc2ed62
 }
 
 func TestShortestPathToSolutionWins(t *testing.T) {
@@ -576,7 +573,7 @@
 			SchemaVersion: typesystem.SchemaVersion1_1,
 			TypeDefinitions: parser.MustParse(`
 			type user
-	
+
 			type document
 			  relations
 				define viewer: [user, user:*] as self
