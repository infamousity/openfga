--- conflicted
+++ resolved
@@ -92,13 +92,8 @@
 }
 
 type ConnectedObjectsCommand struct {
-<<<<<<< HEAD
 	Datastore        storage.RelationshipTupleReader
 	Typesystem       *typesystem.TypeSystem
-=======
-	Datastore storage.OpenFGADatastore
-
->>>>>>> 18a9ce77
 	ResolveNodeLimit uint32
 
 	// Limit limits the results yielded by the ConnectedObjects API.
