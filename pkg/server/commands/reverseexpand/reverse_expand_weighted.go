package reverseexpand

import (
	"context"
	"errors"
	"fmt"
	"log"
	"sync"
	"sync/atomic"

	"go.uber.org/zap"

	openfgav1 "github.com/openfga/api/proto/openfga/v1"
	weightedGraph "github.com/openfga/language/pkg/go/graph"

	"github.com/openfga/openfga/internal/concurrency"
	"github.com/openfga/openfga/internal/condition"
	"github.com/openfga/openfga/internal/condition/eval"
	"github.com/openfga/openfga/internal/graph"
	"github.com/openfga/openfga/internal/utils"
	"github.com/openfga/openfga/internal/validation"
	"github.com/openfga/openfga/pkg/storage"
	"github.com/openfga/openfga/pkg/tuple"
	"github.com/openfga/openfga/pkg/typesystem"
)

type typeRelEntry struct {
	typeRel string // e.g. "organization#admin"

	// Only present for userset relations. Will be the userset relation string itself.
	// For `rel admin: [team#member]`, usersetRelation is "member"
	usersetRelation string

	isRecursive bool
}

// relationStack represents the path of queryable relationships encountered on the way to a terminal type.
// As reverseExpand traverses from a requested type#rel to its leaf nodes, it pushes to this stack.
// Each entry is a `typeRelEntry` struct, which contains not only the `type#relation`
// but also crucial metadata:
//   - `usersetRelation`: To handle transitions through usersets (e.g. `[team#member]`).
//   - `isRecursive`: To correctly process recursive relationship definitions (e.g. `define member: [user] or group#member`).
//
// After reaching a leaf, this stack is consumed by the `queryForTuples` function to build the precise chain of
// database queries needed to find the resulting objects.
// To avoid races, every leaf node receives its own copy of the stack.
type relationStack []typeRelEntry

func (r *relationStack) Push(value typeRelEntry) {
	*r = append(*r, value)
}

func (r *relationStack) Pop() typeRelEntry {
	element := (*r)[len(*r)-1]
	*r = (*r)[0 : len(*r)-1]
	return element
}

func (r *relationStack) Peek() typeRelEntry {
	element := (*r)[len(*r)-1]
	return element
}

func (r *relationStack) Copy() []typeRelEntry {
	dst := make(relationStack, len(*r)) // Create a new slice with the same length
	copy(dst, *r)
	return dst
}

// loopOverWeightedEdges iterates over a set of weightedGraphEdges and acts as a dispatcher,
// processing each edge according to its type to continue the reverse expansion process.
//
// While traversing, loopOverWeightedEdges appends relation entries to a stack for use in querying after traversal is complete.
// It will continue to dispatch and traverse the graph until it reaches a DirectEdge, which
// leads to a leaf node in the authorization graph. Once a DirectEdge is found, loopOverWeightedEdges invokes
// queryForTuples, passing it the stack of relations it constructed on the way to that particular leaf.
//
// For each edge, it creates a new ReverseExpandRequest, preserving the context of the overall query
// but updating the traversal state (the 'stack') based on the edge being processed.
//
// The behavior is determined by the edge type:
//
//   - DirectEdge: This represents a direct path to data. Here we initiate a call to
//     `queryForTuples` to query the datastore for tuples that match the relationship path
//     accumulated in the stack. This is the end of the traversal.
//
//   - ComputedEdge, RewriteEdge, and TTUEdge: These represent indirections in the authorization model.
//     The function modifies the traversal 'stack' to reflect the next relationship that needs to be resolved.
//     It then calls `dispatch` to continue traversing the graph with this new state until it reaches a DirectEdge.
func (c *ReverseExpandQuery) loopOverWeightedEdges(
	ctx context.Context,
	edges []*weightedGraph.WeightedAuthorizationModelEdge,
	req *ReverseExpandRequest,
	resolutionMetadata *ResolutionMetadata,
	resultChan chan<- *ReverseExpandResult,
	sourceUserType string, // check to see if we can get away not using this
) error {
	pool := concurrency.NewPool(ctx, 1) // TODO: this is not a real value

	var errs error

	for _, edge := range edges {
		r := &ReverseExpandRequest{
			Consistency:      req.Consistency,
			Context:          req.Context,
			ContextualTuples: req.ContextualTuples,
			ObjectType:       req.ObjectType,
			Relation:         req.Relation,
			StoreID:          req.StoreID,
			User:             req.User,

			weightedEdge:        edge,
			weightedEdgeTypeRel: edge.GetTo().GetUniqueLabel(),
			edge:                req.edge,
			stack:               req.stack.Copy(),
		}

		toNode := edge.GetTo()

		// Going to a userset presents risk of infinite loop. Using from + to ensures
		// we don't traverse the exact same edge more than once.
		goingToUserset := toNode.GetNodeType() == weightedGraph.SpecificTypeAndRelation
		if goingToUserset {
			key := edge.GetFrom().GetUniqueLabel() + toNode.GetUniqueLabel()
			if _, loaded := c.visitedUsersetsMap.LoadOrStore(key, struct{}{}); loaded {
				// we've already visited this userset through this edge, exit to avoid an infinite cycle
				continue
			}
		}

		switch edge.GetEdgeType() {
		case weightedGraph.DirectEdge:
			if goingToUserset {
				// Attach the userset relation to the previous stack entry
				//  type team:
				//		define member: [user]
				//	type org:
				//		define teammate: [team#member]
				// A direct edge here is org#teammate --> team#member
				// so if we find team:fga for this user, we need to know to check for
				// team:fga#member when we check org#teammate
				r.stack[len(r.stack)-1].usersetRelation = tuple.GetRelation(toNode.GetUniqueLabel())

				// We also need to check if this userset is recursive
				// e.g. `define member: [user] or team#member`
				wt, _ := edge.GetWeight(req.User.GetObjectType())
				if wt == weightedGraph.Infinite {
					r.stack[len(r.stack)-1].isRecursive = true
				}

				r.stack.Push(typeRelEntry{typeRel: toNode.GetUniqueLabel()})

				// Now continue traversing
				err := c.dispatch(ctx, r, resultChan, false, resolutionMetadata)
				if err != nil {
					errs = errors.Join(errs, err)
					return errs
				}
				continue
			}

			// We have reached a leaf node in the graph (e.g. `user` or `user:*`),
			// and the traversal for this path is complete. Now we use the stack of relations
			// we've built to query the datastore for matching tuples.
			pool.Go(func(ctx context.Context) error {
				return c.queryForTuples(
					ctx,
					r,
					resultChan,
				)
			})
		case weightedGraph.ComputedEdge:
			// A computed edge is an alias (e.g., `define viewer: editor`).
			// We replace the current relation on the stack (`viewer`) with the computed one (`editor`),
			// as tuples are only written against `editor`.
			if toNode.GetNodeType() != weightedGraph.OperatorNode {
				_ = r.stack.Pop()
				r.stack.Push(typeRelEntry{typeRel: toNode.GetUniqueLabel()})
			}

			err := c.dispatch(ctx, r, resultChan, false, resolutionMetadata)
			if err != nil {
				errs = errors.Join(errs, err)
				return errs
			}
		case weightedGraph.TTUEdge:
			// Replace the existing type#rel on the stack with the tuple-to-userset relation:
			//
			// 	type document
			//		define parent: [folder]
			//		define viewer: admin from parent
			//
			// We need to remove document#viewer from the stack and replace it with the tupleset relation (`document#parent`).
			// Then we have to add the .To() relation `folder#admin`.
			// The stack becomes `[document#parent, folder#admin]`, and on evaluation we will first
			// query for folder#admin, then if folders exist we will see if they are related to
			// any documents as #parent.
			_ = r.stack.Pop()

			tuplesetRel := typeRelEntry{typeRel: edge.GetTuplesetRelation()}
			weight, _ := edge.GetWeight(req.User.GetObjectType())
			if weight == weightedGraph.Infinite {
				tuplesetRel.isRecursive = true
			}
			// Push tupleset relation (`document#parent`)
			r.stack.Push(tuplesetRel)
			// Push target type#rel (`folder#admin`)
			r.stack.Push(typeRelEntry{typeRel: toNode.GetUniqueLabel()})

			err := c.dispatch(ctx, r, resultChan, false, resolutionMetadata)
			if err != nil {
				errs = errors.Join(errs, err)
				return errs
			}
		case weightedGraph.RewriteEdge:
			// Behaves just like ComputedEdge above
			// Operator nodes (union, intersection, exclusion) are not real types, they never get added
			// to the stack.
			if toNode.GetNodeType() != weightedGraph.OperatorNode {
				_ = r.stack.Pop()
				r.stack.Push(typeRelEntry{typeRel: toNode.GetUniqueLabel()})
				err := c.dispatch(ctx, r, resultChan, false, resolutionMetadata)
				if err != nil {
					errs = errors.Join(errs, err)
					return errs
				}
			} else {
				log.Println(toNode.GetUniqueLabel(), toNode.GetLabel())
				switch toNode.GetLabel() {
				case "intersection":
					err := c.intersectionHandler(ctx, req, resultChan, toNode.GetUniqueLabel(), sourceUserType, resolutionMetadata)
					if err != nil {
						return err
					}

				case "exclusion":
					err := c.exclusionHandler(ctx, req, resultChan, toNode.GetUniqueLabel(), sourceUserType, resolutionMetadata)
					if err != nil {
						return err
					}
				default:
					err := c.dispatch(ctx, r, resultChan, false, resolutionMetadata)
					if err != nil {
						errs = errors.Join(errs, err)
						return errs
					}
				}
			}

		default:
			panic("unsupported edge type")
		}
	}

	return errors.Join(errs, pool.Wait())
}

// queryForTuples performs all datastore-related reverse expansion logic. After a leaf node has been found in loopOverWeightedEdges,
// this function works backwards from a specified user (using the stack created in loopOverWeightedEdges)
// and an initial relationship edge to find all the objects that the given user has the given relationship with.
// The function defines a recursive inner function, `queryFunc`, which is executed concurrently for different
// branches of the relationship graph.
//
// On its initial execution, it constructs a database query filter based on the starting user and the "To"
// part of the initial DirectEdge, which can be a direct user, a wildcard user, or a userset.
// In subsequent recursive calls, it takes a `foundObject`—the object found in the previous step—and
// that foundObject becomes the 'user' in the next query in the stack. Take this model for example:
//
//		type user
//		type organization
//		  relations
//			define member: [user]
//			define repo_admin: [organization#member]
//		type repo
//		  relations
//	        define admin: repo_admin from owner
//	        define owner: [organization]
//
// When searching for repos which user:bob has #admin relation to, queryFunc behaves like so:
//
//  1. Search for organizations where user:bob is a member. We find this tuple: organization:fga#member@user:bob
//  2. Take that foundObject, `organization:fga` and pass it to the next call of queryFunc.
//  3. Query for tuples matching `organization#repo_admin@organization:fga#member` (because this is a userset relation).
//  4. If we found another object in step 3, pass that into the next queryFunc call to be evaluated against the next element in the stack.
//
// We continue doing this recursively until we hit one of the two cases below:
//
//  1. We cannot locate a tuple for a query—this means this branch of the tree yielded no results.
//  2. The stack is empty—this means there are no more queries to run, and this object is a candidate to be returned
//     to ListObjects through resultChan.
func (c *ReverseExpandQuery) queryForTuples(
	ctx context.Context,
	req *ReverseExpandRequest,
	resultChan chan<- *ReverseExpandResult,
) error {
	// TODO: don't forget telemetry
	var wg sync.WaitGroup
	errChan := make(chan error, 100) // TODO: random value here, gotta do this another way

	// This map is used for memoization within this query path. It prevents re-running the exact
	// same database query for a given object type, relation, and user filter.
	jobDedupeMap := new(sync.Map)
	var queryFunc func(context.Context, *ReverseExpandRequest, string)
	numJobs := atomic.Int32{} // TODO: remove, this is for debugging
	queryFunc = func(qCtx context.Context, r *ReverseExpandRequest, foundObject string) {
		defer wg.Done()
		if qCtx.Err() != nil {
			return
		}
		numJobs.Add(1)

		var typeRel string
		var userFilter []*openfgav1.ObjectRelation

		// This is true on every call except the first
		if foundObject != "" {
			entry := r.stack.Peek()
			// For recursive relations, don't actually pop the relation off the stack.
			if !entry.isRecursive {
				// If it is *not* recursive (most cases), remove the last element
				r.stack.Pop()
			}
			typeRel = entry.typeRel
			filter := &openfgav1.ObjectRelation{Object: foundObject}
			if entry.usersetRelation != "" {
				filter.Relation = entry.usersetRelation
			}
			userFilter = append(userFilter, filter)
		} else {
			// this else block ONLY hits on the first call
			var userID string
			// TODO: we might be able to handle pure userset queries now
			// We will always have a UserRefObject here. Queries that come in for pure usersets do not take this code path.
			// e.g. ListObjects(team:fga#member, document, viewer) will not make it here.
			if val, ok := req.User.(*UserRefObject); ok {
				userID = val.Object.GetId()
			}

			to := req.weightedEdge.GetTo()

			switch to.GetNodeType() {
			case weightedGraph.SpecificType: // Direct User Reference. To() -> "user"
				typeRel = req.stack.Pop().typeRel
				userFilter = append(userFilter, &openfgav1.ObjectRelation{Object: tuple.BuildObject(to.GetUniqueLabel(), userID)})

			case weightedGraph.SpecificTypeWildcard: // Wildcard Reference To() -> "user:*"
				typeRel = req.stack.Pop().typeRel
				userFilter = append(userFilter, &openfgav1.ObjectRelation{Object: to.GetUniqueLabel()})
			}
		}

		objectType, relation := tuple.SplitObjectRelation(typeRel)

		// TODO: polish this bit
		// Create a unique key for the current query to avoid duplicate work.
		key := utils.Reduce(userFilter, "", func(accumulator string, current *openfgav1.ObjectRelation) string {
			return current.String() + accumulator
		})
		key += relation + objectType
		if _, loaded := jobDedupeMap.LoadOrStore(key, struct{}{}); loaded {
			// If this exact query has been run before in this path, abort.
			return
		}

		iter, err := c.datastore.ReadStartingWithUser(ctx, req.StoreID, storage.ReadStartingWithUserFilter{
			ObjectType: objectType,
			Relation:   relation,
			UserFilter: userFilter,
		}, storage.ReadStartingWithUserOptions{
			Consistency: storage.ConsistencyOptions{
				Preference: req.Consistency,
			},
		})

		if err != nil {
			errChan <- err
			return
		}

		// filter out invalid tuples yielded by the database iterator
		filteredIter := storage.NewFilteredTupleKeyIterator(
			storage.NewTupleKeyIteratorFromTupleIterator(iter),
			validation.FilterInvalidTuples(c.typesystem),
		)
		defer filteredIter.Stop()

	LoopOnIterator:
		for {
			tk, err := filteredIter.Next(ctx)
			if err != nil {
				if errors.Is(err, storage.ErrIteratorDone) {
					break
				}
				errChan <- err
				break LoopOnIterator
			}

			condEvalResult, err := eval.EvaluateTupleCondition(ctx, tk, c.typesystem, req.Context)
			if err != nil {
				errChan <- err
				continue
			}

			if !condEvalResult.ConditionMet {
				if len(condEvalResult.MissingParameters) > 0 {
					errChan <- condition.NewEvaluationError(
						tk.GetCondition().GetName(),
						fmt.Errorf("tuple '%s' is missing context parameters '%v'",
							tuple.TupleKeyToString(tk),
							condEvalResult.MissingParameters),
					)
				}

				continue
			}

			foundObject = tk.GetObject() // This will be a "type:id" e.g. "document:roadmap"

			// If there are no more type#rel to look for in the stack that means we have hit the base case
			// and this object is a candidate for return to the user.
			if len(r.stack) == 0 {
				_ = c.trySendCandidate(ctx, false, foundObject, resultChan)
				continue
			}

			// This is the logic for handling recursive relations, such as `define member: [user] or group#member`.
			// When we find a tuple related to a recursive relation, we need to explore two paths concurrently:
			// 1. Continue the recursion: The user in the found tuple might be a member of another group.
			// 2. Exit the recursion: The object of the found tuple might satisfy the next relation in the stack.
			if r.stack.Peek().isRecursive {
<<<<<<< HEAD
				// If the recursive relation is the last one in the stack, the found object itself could be a final result.
				if len(r.stack) == 1 {
					_ = c.trySendCandidate(ctx, false, foundObject, resultChan)
=======
				// If the recursive relation is the last one in the stack, foundObject could be a final result.
				if len(r.stack) == 1 && tuple.GetType(tk.GetObject()) == req.ObjectType {
					_ = c.trySendCandidate(ctx, needsCheck, foundObject, resultChan)
>>>>>>> 25229390
				}

				// Path 1: Continue the recursive search.
				// We call `queryFunc` again with the same request (`r`), which keeps the recursive
				// relation on the stack, to find further nested relationships.
				wg.Add(1)
				go queryFunc(qCtx, r, foundObject)

				// Path 2: Exit the recursion and move up the hierarchy.
				// This is only possible if there are other relations higher up in the stack.
				if len(r.stack) > 1 {
					// Create a new request, pop the recursive relation off its stack, and then
					// call `queryFunc`. This explores whether the `foundObject` satisfies the next
					// relationship in the original query chain.
					newReq := r.clone()
					_ = newReq.stack.Pop()
					wg.Add(1)
					go queryFunc(qCtx, newReq, foundObject)
				}
			} else {
				// For non-recursive relations (majority of cases), if there are more items on the stack, we continue
				// the evaluation one level higher up the tree with the `foundObject`.
				wg.Add(1)
				go queryFunc(qCtx, r.clone(), foundObject)
			}
		}
	}

	// Now kick off the recursive function defined above.
	wg.Add(1)
	go queryFunc(ctx, req, "")

	wg.Wait()
	fmt.Printf("JUstin ran %d jobs\n", numJobs.Load())
	close(errChan)
	var errs error
	for err := range errChan {
		errs = errors.Join(errs, err)
	}
	return errs
}

func (c *ReverseExpandQuery) intersectionHandler(ctx context.Context,
	req *ReverseExpandRequest,
	resultChan chan<- *ReverseExpandResult,
	uniqueLabel string,
	sourceUserType string,
	resolutionMetadata *ResolutionMetadata) error {
	tmpResultChan := make(chan *ReverseExpandResult, 100)

	intersectionEdgeComparison, err := c.typesystem.GetLowestEdgesAndTheirSiblingsForIntersection(uniqueLabel, sourceUserType)
	if err != nil {
		c.logger.Error("Failed to get edges from weighted graph", zap.Error(err))
		return err
	}

	var leftHand []*weightedGraph.WeightedAuthorizationModelEdge
	if intersectionEdgeComparison.DirectEdgesAreLeastWeight {
		leftHand = intersectionEdgeComparison.DirectEdges
	} else {
		leftHand = []*weightedGraph.WeightedAuthorizationModelEdge{intersectionEdgeComparison.LowestEdge}
	}

	pool := concurrency.NewPool(ctx, 2)
	pool.Go(func(ctx context.Context) error {
		defer close(tmpResultChan)
		newReq := &ReverseExpandRequest{
			StoreID:          req.StoreID,
			Consistency:      req.Consistency,
			Context:          req.Context,
			ContextualTuples: req.ContextualTuples,
			User:             req.User,
			stack:            req.stack.Copy(),
			weightedEdge:     req.weightedEdge, // Inherited but not used by the override path
		}
		return c.shallowClone().loopOverWeightedEdges(ctx, leftHand, newReq, resolutionMetadata, tmpResultChan, sourceUserType)
	})

	siblings := intersectionEdgeComparison.Siblings
	usersets := make([]*openfgav1.Userset, 0, len(siblings)+1)
	if !intersectionEdgeComparison.DirectEdgesAreLeastWeight && len(intersectionEdgeComparison.DirectEdges) > 0 {
		usersets = append(usersets, typesystem.This())
	}

	for _, sibling := range siblings {
		userset, err := c.typesystem.ConstructUserset(ctx, sibling.GetEdgeType(), sibling.GetTo().GetUniqueLabel())
		if err != nil {
			return fmt.Errorf("construct userset: %w", err)
		}
		usersets = append(usersets, userset)
	}
	pool.Go(func(ctx context.Context) error {
		// fill usersets with the siblings
		for tmpResult := range tmpResultChan {
			handlerFunc := c.localCheckResolver.CheckSetOperation(ctx,
				&graph.ResolveCheckRequest{
					StoreID:              req.StoreID,
					AuthorizationModelID: c.typesystem.GetAuthorizationModelID(),
					TupleKey:             tuple.NewTupleKey(tmpResult.Object, req.Relation, req.User.String()),
					ContextualTuples:     req.ContextualTuples,
					Context:              req.Context,
					Consistency:          req.Consistency,
					RequestMetadata:      graph.NewCheckRequestMetadata(),
				}, graph.IntersectionSetOperator, graph.Intersection, usersets...)
			tmpCheckResult, err := handlerFunc(ctx)
			if err != nil {
				return fmt.Errorf("check set operation: %w", err)
			}
			if tmpCheckResult.GetAllowed() {
				err = c.trySendCandidate(ctx, false, tmpResult.Object, resultChan)
				if err != nil {
					return err
				}
			}
		}
		return nil
	})

	return pool.Wait()
}

func (c *ReverseExpandQuery) exclusionHandler(ctx context.Context,
	req *ReverseExpandRequest,
	resultChan chan<- *ReverseExpandResult,
	uniqueLabel string,
	sourceUserType string,
	resolutionMetadata *ResolutionMetadata) error {
	leftHand, rightHand, err := c.typesystem.GetLowestWeightEdgeForExclusion(uniqueLabel, sourceUserType)
	if err != nil {
		return fmt.Errorf("get lowest weight edge for exclusion: %w", err)
	}
	tmpResultChan := make(chan *ReverseExpandResult, 100)
	pool := concurrency.NewPool(ctx, 2)
	pool.Go(func(ctx context.Context) error {
		defer close(tmpResultChan)
		newReq := &ReverseExpandRequest{
			StoreID:          req.StoreID,
			Consistency:      req.Consistency,
			Context:          req.Context,
			ContextualTuples: req.ContextualTuples,
			User:             req.User,
			stack:            req.stack.Copy(),
			weightedEdge:     req.weightedEdge, // Inherited but not used by the override path
		}
		return c.shallowClone().loopOverWeightedEdges(ctx, leftHand, newReq, resolutionMetadata, tmpResultChan, sourceUserType)
	})

	userset, err := c.typesystem.ConstructUserset(ctx, rightHand.GetEdgeType(), rightHand.GetTo().GetUniqueLabel())
	if err != nil {
		return fmt.Errorf("construct userset: %w", err)
	}
	pool.Go(func(ctx context.Context) error {
		for tmpResult := range tmpResultChan {
			handlerFunc := c.localCheckResolver.CheckRewrite(ctx,
				&graph.ResolveCheckRequest{
					StoreID:              req.StoreID,
					AuthorizationModelID: c.typesystem.GetAuthorizationModelID(),
					TupleKey:             tuple.NewTupleKey(tmpResult.Object, req.Relation, req.User.String()),
					ContextualTuples:     req.ContextualTuples,
					Context:              req.Context,
					Consistency:          req.Consistency,
					RequestMetadata:      graph.NewCheckRequestMetadata(),
				}, userset)
			tmpCheckResult, err := handlerFunc(ctx)
			if err != nil {
				return fmt.Errorf("check set operation: %w", err)
			}
			if !tmpCheckResult.GetAllowed() {
				err = c.trySendCandidate(ctx, false, tmpResult.Object, resultChan)
				if err != nil {
					return err
				}
			}
		}
		return nil
	})

	return pool.Wait()
}<|MERGE_RESOLUTION|>--- conflicted
+++ resolved
@@ -428,15 +428,9 @@
 			// 1. Continue the recursion: The user in the found tuple might be a member of another group.
 			// 2. Exit the recursion: The object of the found tuple might satisfy the next relation in the stack.
 			if r.stack.Peek().isRecursive {
-<<<<<<< HEAD
-				// If the recursive relation is the last one in the stack, the found object itself could be a final result.
-				if len(r.stack) == 1 {
-					_ = c.trySendCandidate(ctx, false, foundObject, resultChan)
-=======
 				// If the recursive relation is the last one in the stack, foundObject could be a final result.
 				if len(r.stack) == 1 && tuple.GetType(tk.GetObject()) == req.ObjectType {
-					_ = c.trySendCandidate(ctx, needsCheck, foundObject, resultChan)
->>>>>>> 25229390
+					_ = c.trySendCandidate(ctx, false, foundObject, resultChan)
 				}
 
 				// Path 1: Continue the recursive search.
