--- conflicted
+++ resolved
@@ -448,13 +448,8 @@
 		mockDatastore.EXPECT().Close().Times(1)
 
 		mockDatastore.EXPECT().
-<<<<<<< HEAD
 			Read(gomock.Any(), storeID, gomock.Any(), gomock.Any()).
-			Return(nil, context.DeadlineExceeded).
-=======
-			Read(gomock.Any(), storeID, gomock.Any()).
 			Return(nil, fmt.Errorf("internal error from storage")).
->>>>>>> b6238a30
 			Times(1)
 
 		s := MustNewServerWithOpts(
