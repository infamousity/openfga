package test

import (
	"context"
	"fmt"
	"testing"

	parser "github.com/craigpastro/openfga-dsl-parser/v2"
	"github.com/oklog/ulid/v2"
	openfgav1 "github.com/openfga/api/proto/openfga/v1"
	serverconfig "github.com/openfga/openfga/internal/server/config"
	"github.com/openfga/openfga/pkg/logger"
	"github.com/openfga/openfga/pkg/server/commands"
	"github.com/openfga/openfga/pkg/storage"
	"github.com/openfga/openfga/pkg/testutils"
	"github.com/openfga/openfga/pkg/typesystem"
	"github.com/stretchr/testify/require"
	"google.golang.org/grpc/codes"
	"google.golang.org/grpc/status"
)

func WriteAuthorizationModelTest(t *testing.T, datastore storage.OpenFGADatastore) {
	storeID := ulid.Make().String()

	items := make([]*openfgav1.TypeDefinition, datastore.MaxTypesPerAuthorizationModel()+1)
	items[0] = &openfgav1.TypeDefinition{
		Type: "user",
	}
	for i := 1; i < datastore.MaxTypesPerAuthorizationModel(); i++ {
		items[i] = &openfgav1.TypeDefinition{
			Type: fmt.Sprintf("type%v", i),
			Relations: map[string]*openfgav1.Userset{
				"admin": {Userset: &openfgav1.Userset_This{}},
			},
			Metadata: &openfgav1.Metadata{
				Relations: map[string]*openfgav1.RelationMetadata{
					"admin": {
						DirectlyRelatedUserTypes: []*openfgav1.RelationReference{
							typesystem.DirectRelationReference("user", ""),
						},
					},
				},
			},
		}
	}

	var tests = []struct {
		name          string
		request       *openfgav1.WriteAuthorizationModelRequest
		allowSchema10 bool
		errCode       codes.Code
	}{
		{
			name: "fails_if_too_many_types",
			request: &openfgav1.WriteAuthorizationModelRequest{
				StoreId:         storeID,
				TypeDefinitions: items,
				SchemaVersion:   typesystem.SchemaVersion1_1,
			},
			allowSchema10: false,
			errCode:       codes.Code(openfgav1.ErrorCode_exceeded_entity_limit),
		},
		{
			name: "fails_if_a_relation_is_not_defined",
			request: &openfgav1.WriteAuthorizationModelRequest{
				StoreId: storeID,
				TypeDefinitions: []*openfgav1.TypeDefinition{
					{
						Type: "repo",
						Relations: map[string]*openfgav1.Userset{
							"owner": {},
						},
					},
				},
				SchemaVersion: typesystem.SchemaVersion1_1,
			},
			allowSchema10: false,
			errCode:       codes.Code(openfgav1.ErrorCode_invalid_authorization_model),
		},
		{
			name: "Fails_if_type_info_metadata_is_omitted_in_1.1_model",
			request: &openfgav1.WriteAuthorizationModelRequest{
				StoreId:       storeID,
				SchemaVersion: typesystem.SchemaVersion1_1,
				TypeDefinitions: []*openfgav1.TypeDefinition{
					{
						Type: "document",
						Relations: map[string]*openfgav1.Userset{
							"reader": typesystem.This(),
						},
					},
				},
			},
			allowSchema10: false,
			errCode:       codes.Code(openfgav1.ErrorCode_invalid_authorization_model),
		},
		{
			name: "Fails_if_writing_1_0_model_because_it_will_be_interpreted_as_1_1",
			request: &openfgav1.WriteAuthorizationModelRequest{
				StoreId: storeID,
				TypeDefinitions: []*openfgav1.TypeDefinition{
					{
						Type: "document",
						Relations: map[string]*openfgav1.Userset{
							"reader": typesystem.This(),
						},
					},
				},
			},
			allowSchema10: true,
			errCode:       codes.Code(openfgav1.ErrorCode_invalid_authorization_model),
		},
		{
			name: "Works_if_no_schema_version",
			request: &openfgav1.WriteAuthorizationModelRequest{
				StoreId: storeID,
				TypeDefinitions: []*openfgav1.TypeDefinition{
					{
						Type: "user",
					},
					{
						Type: "document",
						Relations: map[string]*openfgav1.Userset{
							"viewer": typesystem.This(),
						},
						Metadata: &openfgav1.Metadata{
							Relations: map[string]*openfgav1.RelationMetadata{
								"viewer": {
									DirectlyRelatedUserTypes: []*openfgav1.RelationReference{
										typesystem.WildcardRelationReference("user"),
									},
								},
							},
						},
					},
				},
			},
		},
		{
			name: "self_referencing_type_restriction_with_entrypoint",
			request: &openfgav1.WriteAuthorizationModelRequest{
				StoreId: storeID,
				TypeDefinitions: parser.MustParse(`
				type user

				type document
				  relations
				    define editor: [user] as self
				    define viewer: [document#viewer] as self or editor
				`),
				SchemaVersion: typesystem.SchemaVersion1_1,
			},
		},
		{
			name: "self_referencing_type_restriction_without_entrypoint_1",
			request: &openfgav1.WriteAuthorizationModelRequest{
				StoreId: storeID,
				TypeDefinitions: parser.MustParse(`
				type user
				type document
				  relations
				    define viewer: [document#viewer] as self
				`),
				SchemaVersion: typesystem.SchemaVersion1_1,
			},
			errCode: codes.Code(openfgav1.ErrorCode_invalid_authorization_model),
		},
		{
			name: "self_referencing_type_restriction_without_entrypoint_2",
			request: &openfgav1.WriteAuthorizationModelRequest{
				StoreId: storeID,
				TypeDefinitions: parser.MustParse(`
				type user
				type document
				  relations
				    define editor: [user] as self
				    define viewer: [document#viewer] as self and editor
				`),
				SchemaVersion: typesystem.SchemaVersion1_1,
			},
			errCode: codes.Code(openfgav1.ErrorCode_invalid_authorization_model),
		},
		{
			name: "self_referencing_type_restriction_without_entrypoint_3",
			request: &openfgav1.WriteAuthorizationModelRequest{
				StoreId: storeID,
				TypeDefinitions: parser.MustParse(`
				type user
				type document
				  relations
				    define restricted: [user] as self
				    define viewer: [document#viewer] as self but not restricted
				`),
				SchemaVersion: typesystem.SchemaVersion1_1,
			},
			errCode: codes.Code(openfgav1.ErrorCode_invalid_authorization_model),
		},
		{
			name: "rewritten_relation_in_intersection_unresolvable",
			request: &openfgav1.WriteAuthorizationModelRequest{
				StoreId: storeID,
				TypeDefinitions: parser.MustParse(`
				type user

				type document
				  relations
				    define admin: [user] as self
				    define action1 as admin and action2 and action3
				    define action2 as admin and action1 and action3
				    define action3 as admin and action1 and action2
				`),
				SchemaVersion: typesystem.SchemaVersion1_1,
			},
			errCode: codes.Code(openfgav1.ErrorCode_invalid_authorization_model),
		},
		{
			name: "direct_relationship_with_entrypoint",
			request: &openfgav1.WriteAuthorizationModelRequest{
				StoreId: storeID,
				TypeDefinitions: parser.MustParse(`
				type user

				type document
				  relations
				    define viewer: [user] as self
				`),
			},
		},
		{
			name: "computed_relationship_with_entrypoint",
			request: &openfgav1.WriteAuthorizationModelRequest{
				StoreId: storeID,
				TypeDefinitions: parser.MustParse(`
				type user

				type document
				  relations
				    define editor: [user] as self
				    define viewer as editor
				`),
			},
		},
		{
			name: "rewritten_relation_in_exclusion_unresolvable",
			request: &openfgav1.WriteAuthorizationModelRequest{
				StoreId: storeID,
				TypeDefinitions: parser.MustParse(`
				type user

				type document
				  relations
				    define admin: [user] as self
				    define action1 as admin but not action2
				    define action2 as admin but not action3
				    define action3 as admin but not action1
				`),
			},
			errCode: codes.Code(openfgav1.ErrorCode_invalid_authorization_model),
		},
		{
			name: "no_entrypoint_3a",
			request: &openfgav1.WriteAuthorizationModelRequest{
				StoreId: storeID,
				TypeDefinitions: parser.MustParse(`
				type user

				type document
				  relations
				    define viewer: [document#viewer] as self and editor
				    define editor: [user] as self
				`),
			},
			errCode: codes.Code(openfgav1.ErrorCode_invalid_authorization_model),
		},
		{
			name: "no_entrypoint_3b",
			request: &openfgav1.WriteAuthorizationModelRequest{
				StoreId: storeID,
				TypeDefinitions: parser.MustParse(`
				type user

				type document
				  relations
				    define viewer: [document#viewer] as self but not editor
				    define editor: [user] as self
				`),
			},
			errCode: codes.Code(openfgav1.ErrorCode_invalid_authorization_model),
		},
		{
			name: "no_entrypoint_4",
			request: &openfgav1.WriteAuthorizationModelRequest{
				StoreId: storeID,
				TypeDefinitions: parser.MustParse(`
				type user

				type folder
				  relations
				    define parent: [document] as self
				    define viewer as editor from parent

				type document
				  relations
				    define parent: [folder] as self
				    define editor as viewer
				    define viewer as editor from parent
				`),
			},
			errCode: codes.Code(openfgav1.ErrorCode_invalid_authorization_model),
		},
		{
			name: "self_referencing_type_restriction_with_entrypoint_1",
			request: &openfgav1.WriteAuthorizationModelRequest{
				StoreId: storeID,
				TypeDefinitions: parser.MustParse(`
				type user

				type document
				  relations
				    define restricted: [user] as self
				    define editor: [user] as self
				    define viewer: [document#viewer] as self or editor
				    define can_view as viewer but not restricted
				    define can_view_actual as can_view
				`),
			},
		},
		{
			name: "self_referencing_type_restriction_with_entrypoint_2",
			request: &openfgav1.WriteAuthorizationModelRequest{
				StoreId: storeID,
				TypeDefinitions: parser.MustParse(`
				type user

				type document
				  relations
				    define editor: [user] as self
				    define viewer: [document#viewer] as self or editor
				`),
			},
		},
		{
			name: "relation_with_union_of_ttu_rewrites",
			request: &openfgav1.WriteAuthorizationModelRequest{
				StoreId: storeID,
				TypeDefinitions: parser.MustParse(`
				type user
				type org
				  relations
				    define admin: [user] as self
				    define member: [user] as self
				type group
				  relations
				    define member: [user] as self
				type feature
				  relations
				    define accessible as admin from subscriber_org or member from subscriber_group
				    define subscriber_group: [group] as self
				    define subscriber_org: [org] as self
				`),
			},
		},
		{
			name: "type_name_is_empty_string",
			request: &openfgav1.WriteAuthorizationModelRequest{
				StoreId: storeID,
				TypeDefinitions: []*openfgav1.TypeDefinition{
					{
						Type: "",
					},
				},
			},
			errCode: codes.Code(openfgav1.ErrorCode_invalid_authorization_model),
		},
		{
			name: "relation_name_is_empty_string",
			request: &openfgav1.WriteAuthorizationModelRequest{
				StoreId: storeID,
				TypeDefinitions: []*openfgav1.TypeDefinition{
					{
						Type: "user",
						Relations: map[string]*openfgav1.Userset{
							"": typesystem.This(),
						},
					},
					{
						Type: "other",
					},
				},
			},
			errCode: codes.Code(openfgav1.ErrorCode_invalid_authorization_model),
		},
		{
			name: "many_circular_computed_relations",
			request: &openfgav1.WriteAuthorizationModelRequest{
				StoreId: storeID,
				TypeDefinitions: parser.MustParse(`
				type user

				type canvas
				  relations
					define can_edit as editor or owner
					define editor: [user, account#member] as self
					define owner: [user] as self
					define viewer: [user, account#member] as self

				type account
				  relations
					define admin: [user] as self or member or super_admin or owner
					define member: [user] as self or owner or admin or super_admin
					define owner: [user] as self
					define super_admin: [user] as self or admin or member
				`),
			},
			errCode: codes.Code(openfgav1.ErrorCode_invalid_authorization_model),
		},
		{
			name: "circular_relations_involving_intersection",
			request: &openfgav1.WriteAuthorizationModelRequest{
				StoreId: storeID,
				TypeDefinitions: parser.MustParse(`
				type user

				type other
				  relations
					define x: [user] as self and y
					define y: [user] as self and z
					define z: [user] as self or x
				`),
			},
			errCode: codes.Code(openfgav1.ErrorCode_invalid_authorization_model),
		},
		{
			name: "circular_relations_involving_exclusion",
			request: &openfgav1.WriteAuthorizationModelRequest{
				StoreId: storeID,
				TypeDefinitions: parser.MustParse(`
				type user

				type other
				  relations
					define x: [user] as self but not y
					define y: [user] as self but not z
					define z: [user] as self or x
				`),
			},
			errCode: codes.Code(openfgav1.ErrorCode_invalid_authorization_model),
		},
<<<<<<< HEAD

		// conditions
		{
			name: "condition_valid",
			request: &openfgav1.WriteAuthorizationModelRequest{
				StoreId: storeID,
				TypeDefinitions: []*openfgav1.TypeDefinition{
					{
						Type: "user",
					},
					{
						Type: "document",
						Relations: map[string]*openfgav1.Userset{
							"viewer": typesystem.This(),
						},
						Metadata: &openfgav1.Metadata{
							Relations: map[string]*openfgav1.RelationMetadata{
								"viewer": {
									DirectlyRelatedUserTypes: []*openfgav1.RelationReference{
										typesystem.ConditionedRelationReference(typesystem.WildcardRelationReference("user"), "condition1"),
									},
								},
							},
						},
					},
				},
				Conditions: map[string]*openfgav1.Condition{
					"condition1": {
						Name:       "condition1",
						Expression: "param1 == 'ok'",
						Parameters: map[string]*openfgav1.ConditionParamTypeRef{
							"param1": {
								TypeName: openfgav1.ConditionParamTypeRef_TYPE_NAME_STRING,
							},
						},
					},
				},
			},
		},
		{
			name: "condition_fails_undefined",
			request: &openfgav1.WriteAuthorizationModelRequest{
				StoreId: storeID,
				TypeDefinitions: []*openfgav1.TypeDefinition{
					{
						Type: "user",
					},
					{
						Type: "document",
						Relations: map[string]*openfgav1.Userset{
							"viewer": typesystem.This(),
						},
						Metadata: &openfgav1.Metadata{
							Relations: map[string]*openfgav1.RelationMetadata{
								"viewer": {
									DirectlyRelatedUserTypes: []*openfgav1.RelationReference{
										typesystem.ConditionedRelationReference(typesystem.WildcardRelationReference("user"), "invalid_condition_name"),
									},
								},
							},
						},
					},
				},
				Conditions: map[string]*openfgav1.Condition{
					"condition1": {
						Name:       "condition1",
						Expression: "param1 == 'ok'",
						Parameters: map[string]*openfgav1.ConditionParamTypeRef{
							"param1": {
								TypeName: openfgav1.ConditionParamTypeRef_TYPE_NAME_STRING,
							},
						},
					},
				},
			},
			errCode: codes.Code(openfgav1.ErrorCode_invalid_authorization_model),
		},
		{
			name: "condition_fails_syntax_error",
			request: &openfgav1.WriteAuthorizationModelRequest{
				StoreId: storeID,
				TypeDefinitions: []*openfgav1.TypeDefinition{
					{
						Type: "user",
					},
					{
						Type: "document",
						Relations: map[string]*openfgav1.Userset{
							"viewer": typesystem.This(),
						},
						Metadata: &openfgav1.Metadata{
							Relations: map[string]*openfgav1.RelationMetadata{
								"viewer": {
									DirectlyRelatedUserTypes: []*openfgav1.RelationReference{
										typesystem.ConditionedRelationReference(typesystem.WildcardRelationReference("user"), "condition1"),
									},
								},
							},
						},
					},
				},
				Conditions: map[string]*openfgav1.Condition{
					"condition1": {
						Name:       "condition1",
						Expression: "{",
						Parameters: map[string]*openfgav1.ConditionParamTypeRef{
							"param1": {
								TypeName: openfgav1.ConditionParamTypeRef_TYPE_NAME_STRING,
							},
						},
					},
				},
			},
			errCode: codes.Code(openfgav1.ErrorCode_invalid_authorization_model),
		},
		{
			name: "condition_fails_invalid_parameter_type",
			request: &openfgav1.WriteAuthorizationModelRequest{
				StoreId: storeID,
				TypeDefinitions: []*openfgav1.TypeDefinition{
					{
						Type: "user",
					},
					{
						Type: "document",
						Relations: map[string]*openfgav1.Userset{
							"viewer": typesystem.This(),
						},
						Metadata: &openfgav1.Metadata{
							Relations: map[string]*openfgav1.RelationMetadata{
								"viewer": {
									DirectlyRelatedUserTypes: []*openfgav1.RelationReference{
										typesystem.ConditionedRelationReference(typesystem.WildcardRelationReference("user"), "condition1"),
									},
								},
							},
						},
					},
				},
				Conditions: map[string]*openfgav1.Condition{
					"condition1": {
						Name:       "condition1",
						Expression: "param1 == 'ok'",
						Parameters: map[string]*openfgav1.ConditionParamTypeRef{
							"param1": {
								TypeName: openfgav1.ConditionParamTypeRef_TYPE_NAME_UNSPECIFIED,
							},
						},
					},
				},
			},
			errCode: codes.Code(openfgav1.ErrorCode_invalid_authorization_model),
		},
		{
			name: "condition_fails_invalid_output_type",
			request: &openfgav1.WriteAuthorizationModelRequest{
				StoreId: storeID,
				TypeDefinitions: []*openfgav1.TypeDefinition{
					{
						Type: "user",
					},
					{
						Type: "document",
						Relations: map[string]*openfgav1.Userset{
							"viewer": typesystem.This(),
						},
						Metadata: &openfgav1.Metadata{
							Relations: map[string]*openfgav1.RelationMetadata{
								"viewer": {
									DirectlyRelatedUserTypes: []*openfgav1.RelationReference{
										typesystem.ConditionedRelationReference(typesystem.WildcardRelationReference("user"), "condition1"),
									},
								},
							},
						},
					},
				},
				Conditions: map[string]*openfgav1.Condition{
					"condition1": {
						Name:       "condition1",
						Expression: "param1",
						Parameters: map[string]*openfgav1.ConditionParamTypeRef{
							"param1": {
								TypeName: openfgav1.ConditionParamTypeRef_TYPE_NAME_STRING,
							},
						},
					},
				},
			},
			errCode: codes.Code(openfgav1.ErrorCode_invalid_authorization_model),
		},
		{
			name: "condition_fails_key_condition_name_mismatch",
			request: &openfgav1.WriteAuthorizationModelRequest{
				StoreId: storeID,
				TypeDefinitions: []*openfgav1.TypeDefinition{
					{
						Type: "user",
					},
					{
						Type: "document",
						Relations: map[string]*openfgav1.Userset{
							"viewer": typesystem.This(),
						},
						Metadata: &openfgav1.Metadata{
							Relations: map[string]*openfgav1.RelationMetadata{
								"viewer": {
									DirectlyRelatedUserTypes: []*openfgav1.RelationReference{
										typesystem.ConditionedRelationReference(typesystem.WildcardRelationReference("user"), "condition1"),
									},
								},
							},
						},
					},
				},
				Conditions: map[string]*openfgav1.Condition{
					"condition1": {
						Name:       "condition1",
						Expression: "param1 == 'ok'",
						Parameters: map[string]*openfgav1.ConditionParamTypeRef{
							"param1": {
								TypeName: openfgav1.ConditionParamTypeRef_TYPE_NAME_STRING,
							},
						},
					},
					"condition2": {
						Name:       "condition3",
						Expression: "param1 == 'ok'",
						Parameters: map[string]*openfgav1.ConditionParamTypeRef{
							"param1": {
								TypeName: openfgav1.ConditionParamTypeRef_TYPE_NAME_STRING,
							},
						},
					},
				},
			},
			errCode: codes.Code(openfgav1.ErrorCode_invalid_authorization_model),
		},
		{
			name: "condition_fails_missing_parameters",
			request: &openfgav1.WriteAuthorizationModelRequest{
				StoreId: storeID,
				TypeDefinitions: []*openfgav1.TypeDefinition{
					{
						Type: "user",
					},
					{
						Type: "document",
						Relations: map[string]*openfgav1.Userset{
							"viewer": typesystem.This(),
						},
						Metadata: &openfgav1.Metadata{
							Relations: map[string]*openfgav1.RelationMetadata{
								"viewer": {
									DirectlyRelatedUserTypes: []*openfgav1.RelationReference{
										typesystem.ConditionedRelationReference(typesystem.WildcardRelationReference("user"), "condition1"),
									},
								},
							},
						},
					},
				},
				Conditions: map[string]*openfgav1.Condition{
					"condition1": {
						Name:       "condition1",
						Expression: "param1 == 'ok'",
						Parameters: nil,
					},
				},
			},
			errCode: codes.Code(openfgav1.ErrorCode_invalid_authorization_model),
		},
		{
			name: "condition_fails_missing_parameter",
			request: &openfgav1.WriteAuthorizationModelRequest{
				StoreId: storeID,
				TypeDefinitions: []*openfgav1.TypeDefinition{
					{
						Type: "user",
					},
					{
						Type: "document",
						Relations: map[string]*openfgav1.Userset{
							"viewer": typesystem.This(),
						},
						Metadata: &openfgav1.Metadata{
							Relations: map[string]*openfgav1.RelationMetadata{
								"viewer": {
									DirectlyRelatedUserTypes: []*openfgav1.RelationReference{
										typesystem.ConditionedRelationReference(typesystem.WildcardRelationReference("user"), "condition1"),
									},
								},
							},
						},
					},
				},
				Conditions: map[string]*openfgav1.Condition{
					"condition1": {
						Name:       "condition1",
						Expression: "param1 == 'ok'",
						Parameters: map[string]*openfgav1.ConditionParamTypeRef{
							"param2": {
								TypeName: openfgav1.ConditionParamTypeRef_TYPE_NAME_STRING,
							},
						},
					},
				},
			},
			errCode: codes.Code(openfgav1.ErrorCode_invalid_authorization_model),
=======
		{
			name: "validate_model_size",
			request: &openfgav1.WriteAuthorizationModelRequest{
				StoreId: storeID,
				SchemaVersion: testutils.CreateRandomString(
					serverconfig.DefaultMaxAuthorizationModelSizeInBytes,
				),
				TypeDefinitions: parser.MustParse(`
				type user

				type other
				  relations
					define x: [user] as self but not y
					define y: [user] as self but not z
					define z: [user] as self or x
				`),
			},
			errCode: codes.Code(openfgav1.ErrorCode_exceeded_entity_limit),
>>>>>>> 52565607
		},
	}

	ctx := context.Background()
	logger := logger.NewNoopLogger()

	for _, test := range tests {
		t.Run(test.name, func(t *testing.T) {
			cmd := commands.NewWriteAuthorizationModelCommand(
				datastore, logger, serverconfig.DefaultMaxAuthorizationModelSizeInBytes,
			)
			resp, err := cmd.Execute(ctx, test.request)
			status, ok := status.FromError(err)
			require.True(t, ok)
			require.Equal(t, test.errCode, status.Code())

			if err == nil {
				_, err = ulid.Parse(resp.AuthorizationModelId)
				require.NoError(t, err)
			}
		})
	}
}<|MERGE_RESOLUTION|>--- conflicted
+++ resolved
@@ -446,7 +446,25 @@
 			},
 			errCode: codes.Code(openfgav1.ErrorCode_invalid_authorization_model),
 		},
-<<<<<<< HEAD
+		{
+			name: "validate_model_size",
+			request: &openfgav1.WriteAuthorizationModelRequest{
+				StoreId: storeID,
+				SchemaVersion: testutils.CreateRandomString(
+					serverconfig.DefaultMaxAuthorizationModelSizeInBytes,
+				),
+				TypeDefinitions: parser.MustParse(`
+				type user
+
+				type other
+				  relations
+					define x: [user] as self but not y
+					define y: [user] as self but not z
+					define z: [user] as self or x
+				`),
+			},
+			errCode: codes.Code(openfgav1.ErrorCode_exceeded_entity_limit),
+		},
 
 		// conditions
 		{
@@ -756,26 +774,6 @@
 				},
 			},
 			errCode: codes.Code(openfgav1.ErrorCode_invalid_authorization_model),
-=======
-		{
-			name: "validate_model_size",
-			request: &openfgav1.WriteAuthorizationModelRequest{
-				StoreId: storeID,
-				SchemaVersion: testutils.CreateRandomString(
-					serverconfig.DefaultMaxAuthorizationModelSizeInBytes,
-				),
-				TypeDefinitions: parser.MustParse(`
-				type user
-
-				type other
-				  relations
-					define x: [user] as self but not y
-					define y: [user] as self but not z
-					define z: [user] as self or x
-				`),
-			},
-			errCode: codes.Code(openfgav1.ErrorCode_exceeded_entity_limit),
->>>>>>> 52565607
 		},
 	}
 
