--- conflicted
+++ resolved
@@ -309,14 +309,9 @@
 	})
 	require.NoError(b, err)
 	_, err = client.Write(ctx, &openfgav1.WriteRequest{
-<<<<<<< HEAD
-		StoreId: storeID,
-		Writes:  tuple.ConvertTupleKeysToWriteRequestTupleKeys(tuples),
-=======
 		StoreId:              storeID,
 		AuthorizationModelId: writeAuthModelResponse.AuthorizationModelId,
-		Writes:               &openfgav1.TupleKeys{TupleKeys: tuples},
->>>>>>> 1a846a47
+		Writes:               tuple.ConvertTupleKeysToWriteRequestTupleKeys(tuples),
 	})
 	require.NoError(b, err)
 
@@ -324,14 +319,9 @@
 
 	for i := 0; i < b.N; i++ {
 		_, err = client.Check(ctx, &openfgav1.CheckRequest{
-<<<<<<< HEAD
-			StoreId:  storeID,
-			TupleKey: tuple.NewCheckRequestTupleKey("repo:openfga/openfga", "reader", "user:github|iaco@openfga"),
-=======
-			StoreId:              storeID,
-			AuthorizationModelId: writeAuthModelResponse.AuthorizationModelId,
-			TupleKey:             tuple.NewTupleKey("repo:openfga/openfga", "reader", "user:github|iaco@openfga"),
->>>>>>> 1a846a47
+			StoreId:              storeID,
+			AuthorizationModelId: writeAuthModelResponse.AuthorizationModelId,
+			TupleKey:             tuple.NewCheckRequestTupleKey("repo:openfga/openfga", "reader", "user:github|iaco@openfga"),
 		})
 
 		require.NoError(b, err)
@@ -355,14 +345,9 @@
 	})
 	require.NoError(b, err)
 	_, err = client.Write(ctx, &openfgav1.WriteRequest{
-<<<<<<< HEAD
-		StoreId: storeID,
-		Writes:  tuple.ConvertTupleKeysToWriteRequestTupleKeys(tuples),
-=======
 		StoreId:              storeID,
 		AuthorizationModelId: writeAuthModelResponse.AuthorizationModelId,
-		Writes:               &openfgav1.TupleKeys{TupleKeys: tuples},
->>>>>>> 1a846a47
+		Writes:               tuple.ConvertTupleKeysToWriteRequestTupleKeys(tuples),
 	})
 	require.NoError(b, err)
 
@@ -370,16 +355,10 @@
 
 	for i := 0; i < b.N; i++ {
 		_, err = client.Check(ctx, &openfgav1.CheckRequest{
-<<<<<<< HEAD
-			StoreId:  storeID,
-			TupleKey: tuple.NewCheckRequestTupleKey("repo:openfga/openfga", "reader", "user:github|iaco@openfga"),
-			Trace:    true,
-=======
-			StoreId:              storeID,
-			AuthorizationModelId: writeAuthModelResponse.AuthorizationModelId,
-			TupleKey:             tuple.NewTupleKey("repo:openfga/openfga", "reader", "user:github|iaco@openfga"),
+			StoreId:              storeID,
+			AuthorizationModelId: writeAuthModelResponse.AuthorizationModelId,
+			TupleKey:             tuple.NewCheckRequestTupleKey("repo:openfga/openfga", "reader", "user:github|iaco@openfga"),
 			Trace:                true,
->>>>>>> 1a846a47
 		})
 
 		require.NoError(b, err)
@@ -406,59 +385,38 @@
 	// add user to many usersets
 	for i := 0; i < 1000; i++ {
 		_, err = client.Write(ctx, &openfgav1.WriteRequest{
-<<<<<<< HEAD
-			StoreId: storeID,
+			StoreId:              storeID,
+			AuthorizationModelId: writeAuthModelResponse.AuthorizationModelId,
 			Writes: &openfgav1.WriteRequestTupleKeys{
 				TupleKeys: []*openfgav1.WriteRequestTupleKey{
 					{Object: fmt.Sprintf("team:%d", i), Relation: "member", User: "user:anne"},
 				},
 			},
-=======
-			StoreId:              storeID,
-			AuthorizationModelId: writeAuthModelResponse.AuthorizationModelId,
-			Writes: &openfgav1.TupleKeys{TupleKeys: []*openfgav1.TupleKey{
-				tuple.NewTupleKey(fmt.Sprintf("team:%d", i), "member", "user:anne"),
-			}},
->>>>>>> 1a846a47
 		})
 		require.NoError(b, err)
 	}
 
 	// one of those usersets gives access to the repo
 	_, err = client.Write(ctx, &openfgav1.WriteRequest{
-<<<<<<< HEAD
-		StoreId: storeID,
+		StoreId:              storeID,
+		AuthorizationModelId: writeAuthModelResponse.AuthorizationModelId,
 		Writes: &openfgav1.WriteRequestTupleKeys{
 			TupleKeys: []*openfgav1.WriteRequestTupleKey{
 				{Object: "repo:openfga", Relation: "admin", User: "team:999#member"},
 			},
 		},
-=======
+	})
+	require.NoError(b, err)
+
+	// add direct access to the repo
+	_, err = client.Write(ctx, &openfgav1.WriteRequest{
 		StoreId:              storeID,
 		AuthorizationModelId: writeAuthModelResponse.AuthorizationModelId,
-		Writes: &openfgav1.TupleKeys{TupleKeys: []*openfgav1.TupleKey{
-			tuple.NewTupleKey("repo:openfga", "admin", "team:999#member"),
-		}},
->>>>>>> 1a846a47
-	})
-	require.NoError(b, err)
-
-	// add direct access to the repo
-	_, err = client.Write(ctx, &openfgav1.WriteRequest{
-<<<<<<< HEAD
-		StoreId: storeID,
 		Writes: &openfgav1.WriteRequestTupleKeys{
 			TupleKeys: []*openfgav1.WriteRequestTupleKey{
 				{Object: "repo:openfga", Relation: "admin", User: "user:anne"},
 			},
 		},
-=======
-		StoreId:              storeID,
-		AuthorizationModelId: writeAuthModelResponse.AuthorizationModelId,
-		Writes: &openfgav1.TupleKeys{TupleKeys: []*openfgav1.TupleKey{
-			tuple.NewTupleKey("repo:openfga", "admin", "user:anne"),
-		}},
->>>>>>> 1a846a47
 	})
 	require.NoError(b, err)
 
@@ -466,14 +424,9 @@
 
 	for i := 0; i < b.N; i++ {
 		_, err = client.Check(ctx, &openfgav1.CheckRequest{
-<<<<<<< HEAD
-			StoreId:  storeID,
-			TupleKey: tuple.NewCheckRequestTupleKey("repo:openfga/openfga", "admin", "user:anne"),
-=======
-			StoreId:              storeID,
-			AuthorizationModelId: writeAuthModelResponse.AuthorizationModelId,
-			TupleKey:             tuple.NewTupleKey("repo:openfga/openfga", "admin", "user:anne"),
->>>>>>> 1a846a47
+			StoreId:              storeID,
+			AuthorizationModelId: writeAuthModelResponse.AuthorizationModelId,
+			TupleKey:             tuple.NewCheckRequestTupleKey("repo:openfga/openfga", "admin", "user:anne"),
 		})
 
 		require.NoError(b, err)
