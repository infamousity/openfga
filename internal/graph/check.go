--- conflicted
+++ resolved
@@ -624,7 +624,6 @@
 	return resp, nil
 }
 
-<<<<<<< HEAD
 // areTypesConnected returns true if it is possible to reach objectType#relation starting from userType[#userRelation].
 func (c *LocalChecker) areTypesConnected(typesys *typesystem.TypeSystem, tk *openfgav1.TupleKey) (bool, error) {
 	_, userRelation := tuple.SplitObjectRelation(tk.GetUser())
@@ -644,7 +643,8 @@
 	target := fmt.Sprintf("%s#%s", objectType, tk.GetRelation())
 
 	return typesys.GetGraph().AreConnected(source, target)
-=======
+}
+
 // usersetsMapType is a map where the key is object#relation and the value is a sorted set (no duplicates allowed).
 // For example, given [group:1#member, group:2#member, group:1#owner, group:3#owner] it will be stored as:
 // [group#member][1, 2]
@@ -885,7 +885,6 @@
 	resp.GetResolutionMetadata().DatastoreQueryCount++
 
 	return resp, nil
->>>>>>> 61168972
 }
 
 // checkDirect composes two CheckHandlerFunc which evaluate direct relationships with the provided
