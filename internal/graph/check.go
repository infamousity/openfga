--- conflicted
+++ resolved
@@ -668,12 +668,18 @@
 			})
 		}
 
+		opts := storage.ReadStartingWithUserOptions{
+			Consistency: storage.ConsistencyOptions{
+				Preference: req.GetConsistency(),
+			},
+		}
+
 		i, err := ds.ReadStartingWithUser(ctx, storeID, storage.ReadStartingWithUserFilter{
 			ObjectType: objectType,
 			Relation:   relation,
 			UserFilter: userFilter,
 			ObjectIDs:  maps.Keys(objectIDs),
-		})
+		}, opts)
 
 		if err != nil {
 			return nil, err
@@ -947,21 +953,11 @@
 				return nil, ctx.Err()
 			}
 
-<<<<<<< HEAD
-			response := &ResolveCheckResponse{
-				Allowed: false,
-				ResolutionMetadata: &ResolveCheckResponseMetadata{
-					DatastoreQueryCount: req.GetRequestMetadata().DatastoreQueryCount,
-				},
-			}
-
 			opts := storage.ReadUsersetTuplesOptions{
 				Consistency: storage.ConsistencyOptions{
 					Preference: req.GetConsistency(),
 				},
 			}
-=======
->>>>>>> cdd8e8c3
 			iter, err := ds.ReadUsersetTuples(ctx, storeID, storage.ReadUsersetTuplesFilter{
 				Object:                      reqTupleKey.GetObject(),
 				Relation:                    reqTupleKey.GetRelation(),
@@ -1200,21 +1196,19 @@
 			attribute.String("computed_relation", computedRelation),
 		)
 
-<<<<<<< HEAD
 		opts := storage.ReadOptions{
 			Consistency: storage.ConsistencyOptions{
 				Preference: req.GetConsistency(),
 			},
 		}
-		iter, err := ds.Read(ctx, req.GetStoreID(), tuple.NewTupleKey(object, tuplesetRelation, ""), opts)
-=======
+
 		storeID := req.GetStoreID()
 		iter, err := ds.Read(
 			ctx,
 			storeID,
 			tuple.NewTupleKey(object, tuplesetRelation, ""),
+			opts,
 		)
->>>>>>> cdd8e8c3
 		if err != nil {
 			return nil, err
 		}
