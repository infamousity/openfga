--- conflicted
+++ resolved
@@ -684,13 +684,8 @@
 			ObjectType: objectType,
 			Relation:   relation,
 			UserFilter: userFilter,
-<<<<<<< HEAD
-			ObjectIDs:  maps.Keys(objectIDs),
+			ObjectIDs:  objectIDs,
 		}, opts)
-=======
-			ObjectIDs:  objectIDs,
-		})
->>>>>>> b6238a30
 
 		if err != nil {
 			return nil, err
