package graph

import (
	"context"
	"fmt"
	"testing"
	"time"

	"github.com/karlseguin/ccache/v3"
	"github.com/oklog/ulid/v2"
	openfgav1 "github.com/openfga/api/proto/openfga/v1"
	"github.com/stretchr/testify/require"
	"go.uber.org/mock/gomock"
	"google.golang.org/protobuf/types/known/structpb"

	"github.com/openfga/openfga/pkg/testutils"

	"github.com/openfga/openfga/pkg/logger"
	"github.com/openfga/openfga/pkg/storage/memory"
	"github.com/openfga/openfga/pkg/storage/storagewrappers"
	"github.com/openfga/openfga/pkg/tuple"
	"github.com/openfga/openfga/pkg/typesystem"
)

func TestResolveCheckFromCache(t *testing.T) {
	ctx := context.Background()

	req := &ResolveCheckRequest{
		StoreID:              "12",
		AuthorizationModelID: "33",
		TupleKey:             tuple.NewTupleKey("document:abc", "reader", "user:XYZ"),
	}
	result := &ResolveCheckResponse{Allowed: true}

	// if the tuple is different, it should result in fetching from cache
	tests := []struct {
		name                string
		initialReq          *ResolveCheckRequest
		subsequentReq       *ResolveCheckRequest
		setInitialResult    func(mock *MockCheckResolver, request *ResolveCheckRequest)
		setTestExpectations func(mock *MockCheckResolver, request *ResolveCheckRequest)
	}{
		{
			name: "same_request_returns_results_from_cache",
			subsequentReq: &ResolveCheckRequest{
				StoreID:              "12",
				AuthorizationModelID: "33",
				TupleKey:             tuple.NewTupleKey("document:abc", "reader", "user:XYZ"),
			},
			setInitialResult: func(mock *MockCheckResolver, request *ResolveCheckRequest) {
				mock.EXPECT().ResolveCheck(ctx, request).Times(1).Return(result, nil)
			},
			setTestExpectations: func(mock *MockCheckResolver, request *ResolveCheckRequest) {
				mock.EXPECT().ResolveCheck(ctx, request).Times(0).Return(result, nil)
			},
		},
		{
			name: "request_for_different_store_does_not_return_results_from_cache",
			subsequentReq: &ResolveCheckRequest{
				StoreID:              "22",
				AuthorizationModelID: "33",
				TupleKey:             tuple.NewTupleKey("document:abc", "reader", "user:XYZ"),
			},
			setInitialResult: func(mock *MockCheckResolver, request *ResolveCheckRequest) {
				mock.EXPECT().ResolveCheck(ctx, request).Times(1).Return(result, nil)
			},
			setTestExpectations: func(mock *MockCheckResolver, request *ResolveCheckRequest) {
				mock.EXPECT().ResolveCheck(ctx, request).Times(1).Return(result, nil)
			},
		},
		{
			name: "request_for_different_model_id_does_not_return_results_from_cache",
			subsequentReq: &ResolveCheckRequest{
				StoreID:              "12",
				AuthorizationModelID: "34",
				TupleKey:             tuple.NewTupleKey("document:abc", "reader", "user:XYZ"),
			},
			setInitialResult: func(mock *MockCheckResolver, request *ResolveCheckRequest) {
				mock.EXPECT().ResolveCheck(ctx, request).Times(1).Return(result, nil)
			},
			setTestExpectations: func(mock *MockCheckResolver, request *ResolveCheckRequest) {
				mock.EXPECT().ResolveCheck(ctx, request).Times(1).Return(result, nil)
			},
		},
		{
			name: "request_for_different_tuple_object_does_not_return_results_from_cache",
			subsequentReq: &ResolveCheckRequest{
				StoreID:              "12",
				AuthorizationModelID: "33",
				TupleKey:             tuple.NewTupleKey("document:abcd", "reader", "user:XYZ"),
			},
			setInitialResult: func(mock *MockCheckResolver, request *ResolveCheckRequest) {
				mock.EXPECT().ResolveCheck(ctx, request).Times(1).Return(result, nil)
			},
			setTestExpectations: func(mock *MockCheckResolver, request *ResolveCheckRequest) {
				mock.EXPECT().ResolveCheck(ctx, request).Times(1).Return(result, nil)
			},
		},
		{
			name: "request_for_different_tuple_relation_does_not_return_results_from_cache",
			subsequentReq: &ResolveCheckRequest{
				StoreID:              "12",
				AuthorizationModelID: "33",
				TupleKey:             tuple.NewTupleKey("document:abc", "owner", "user:XYZ"),
			},
			setInitialResult: func(mock *MockCheckResolver, request *ResolveCheckRequest) {
				mock.EXPECT().ResolveCheck(ctx, request).Times(1).Return(result, nil)
			},
			setTestExpectations: func(mock *MockCheckResolver, request *ResolveCheckRequest) {
				mock.EXPECT().ResolveCheck(ctx, request).Times(1).Return(result, nil)
			},
		},
		{
			name: "request_for_different_tuple_user_does_not_return_results_from_cache",
			subsequentReq: &ResolveCheckRequest{
				StoreID:              "12",
				AuthorizationModelID: "33",
				TupleKey:             tuple.NewTupleKey("document:abc", "reader", "user:AAA"),
			},
			setInitialResult: func(mock *MockCheckResolver, request *ResolveCheckRequest) {
				mock.EXPECT().ResolveCheck(ctx, request).Times(1).Return(result, nil)
			},
			setTestExpectations: func(mock *MockCheckResolver, request *ResolveCheckRequest) {
				mock.EXPECT().ResolveCheck(ctx, request).Times(1).Return(result, nil)
			},
		},
		{
			name: "request_with_different_contextual_tuple_does_not_return_results_from_cache",
			subsequentReq: &ResolveCheckRequest{
				StoreID:              "12",
				AuthorizationModelID: "33",
				TupleKey:             tuple.NewTupleKey("document:abc", "reader", "user:XYZ"),
				ContextualTuples: []*openfgav1.TupleKey{
					{
						Object:   "document:xxx",
						Relation: "reader",
						User:     "user:XYZ",
					},
				},
			},
			setInitialResult: func(mock *MockCheckResolver, request *ResolveCheckRequest) {
				mock.EXPECT().ResolveCheck(ctx, request).Times(1).Return(result, nil)
			},
			setTestExpectations: func(mock *MockCheckResolver, request *ResolveCheckRequest) {
				mock.EXPECT().ResolveCheck(ctx, request).Times(1).Return(result, nil)
			},
		},
		{
			name: "response_with_error_not_cached",
			subsequentReq: &ResolveCheckRequest{
				StoreID:              "12",
				AuthorizationModelID: "33",
				TupleKey:             tuple.NewTupleKey("document:abc", "reader", "user:XYZ"),
			},
			setInitialResult: func(mock *MockCheckResolver, request *ResolveCheckRequest) {
				mock.EXPECT().ResolveCheck(ctx, request).Times(1).Return(nil, fmt.Errorf("Mock error"))
			},
			setTestExpectations: func(mock *MockCheckResolver, request *ResolveCheckRequest) {
				mock.EXPECT().ResolveCheck(ctx, request).Times(1).Return(result, nil)
			},
		},
		{
			name: "identical_contextual_tuples_return_results_from_cache",
			initialReq: &ResolveCheckRequest{
				StoreID:              "12",
				AuthorizationModelID: "33",
				TupleKey:             tuple.NewTupleKey("document:abc", "reader", "user:XYZ"),
				ContextualTuples: []*openfgav1.TupleKey{
					{
						Object:   "document:aaa",
						Relation: "reader",
						User:     "user:XYZ",
					},
					{
						Object:   "document:xxx",
						Relation: "reader",
						User:     "user:XYZ",
					},
				},
			},
			subsequentReq: &ResolveCheckRequest{
				StoreID:              "12",
				AuthorizationModelID: "33",
				TupleKey:             tuple.NewTupleKey("document:abc", "reader", "user:XYZ"),
				ContextualTuples: []*openfgav1.TupleKey{
					{
						Object:   "document:aaa",
						Relation: "reader",
						User:     "user:XYZ",
					},
					{
						Object:   "document:xxx",
						Relation: "reader",
						User:     "user:XYZ",
					},
				},
			},
			setInitialResult: func(mock *MockCheckResolver, request *ResolveCheckRequest) {
				mock.EXPECT().ResolveCheck(ctx, request).Times(1).Return(result, nil)
			},
			setTestExpectations: func(mock *MockCheckResolver, request *ResolveCheckRequest) {
				mock.EXPECT().ResolveCheck(ctx, request).Times(0).Return(result, nil)
			},
		},
		{
			name: "different_order_contextual_tuples_results_in_cache_hit",
			initialReq: &ResolveCheckRequest{
				StoreID:              "12",
				AuthorizationModelID: "33",
				TupleKey:             tuple.NewTupleKey("document:abc", "reader", "user:XYZ"),
				ContextualTuples: []*openfgav1.TupleKey{
					{
						Object:   "document:xxx",
						Relation: "reader",
						User:     "user:XYZ",
					},
					{
						Object:   "document:aaa",
						Relation: "reader",
						User:     "user:XYZ",
					},
				},
			},
			subsequentReq: &ResolveCheckRequest{
				StoreID:              "12",
				AuthorizationModelID: "33",
				TupleKey:             tuple.NewTupleKey("document:abc", "reader", "user:XYZ"),
				ContextualTuples: []*openfgav1.TupleKey{
					{
						Object:   "document:aaa",
						Relation: "reader",
						User:     "user:XYZ",
					},
					{
						Object:   "document:xxx",
						Relation: "reader",
						User:     "user:XYZ",
					},
				},
			},
			setInitialResult: func(mock *MockCheckResolver, request *ResolveCheckRequest) {
				mock.EXPECT().ResolveCheck(ctx, request).Times(1).Return(result, nil)
			},
			setTestExpectations: func(mock *MockCheckResolver, request *ResolveCheckRequest) {
				mock.EXPECT().ResolveCheck(ctx, request).Times(0)
			},
		},
		{
			name: "separates_tuple_key_and_contextual_tuples",
			initialReq: &ResolveCheckRequest{
				StoreID:              "12",
				AuthorizationModelID: "33",
				TupleKey:             tuple.NewTupleKey("document:abc", "reader", "user:pre"),
				ContextualTuples: []*openfgav1.TupleKey{
					{
						Object:   "fix:1",
						Relation: "reader",
						User:     "user:XYZ",
					},
				},
			},
			subsequentReq: &ResolveCheckRequest{
				StoreID:              "12",
				AuthorizationModelID: "33",
				TupleKey:             tuple.NewTupleKey("document:abc", "reader", "user:prefi"),
				ContextualTuples: []*openfgav1.TupleKey{
					{
						Object:   "x:1",
						Relation: "reader",
						User:     "user:XYZ",
					},
				},
			},
			setInitialResult: func(mock *MockCheckResolver, request *ResolveCheckRequest) {
				mock.EXPECT().ResolveCheck(ctx, request).Times(1).Return(result, nil)
			},
			setTestExpectations: func(mock *MockCheckResolver, request *ResolveCheckRequest) {
				mock.EXPECT().ResolveCheck(ctx, request).Times(1).Return(result, nil)
			},
		},
		{
			name: "extra_contextual_tuples_does_not_return_results_from_cache",
			initialReq: &ResolveCheckRequest{
				StoreID:              "12",
				AuthorizationModelID: "33",
				TupleKey:             tuple.NewTupleKey("document:abc", "reader", "user:XYZ"),
				ContextualTuples: []*openfgav1.TupleKey{
					{
						Object:   "document:aaa",
						Relation: "reader",
						User:     "user:XYZ",
					},
					{
						Object:   "document:xxx",
						Relation: "reader",
						User:     "user:XYZ",
					},
				},
			},
			subsequentReq: &ResolveCheckRequest{
				StoreID:              "12",
				AuthorizationModelID: "33",
				TupleKey:             tuple.NewTupleKey("document:abc", "reader", "user:XYZ"),
				ContextualTuples: []*openfgav1.TupleKey{
					{
						Object:   "document:aaa",
						Relation: "reader",
						User:     "user:XYZ",
					},
					{
						Object:   "document:xxx",
						Relation: "reader",
						User:     "user:XYZ",
					},
					{
						Object:   "document:yyy",
						Relation: "reader",
						User:     "user:XYZ",
					},
				},
			},
			setInitialResult: func(mock *MockCheckResolver, request *ResolveCheckRequest) {
				mock.EXPECT().ResolveCheck(ctx, request).Times(1).Return(result, nil)
			},
			setTestExpectations: func(mock *MockCheckResolver, request *ResolveCheckRequest) {
				mock.EXPECT().ResolveCheck(ctx, request).Times(1).Return(result, nil)
			},
		},
		{
			name: "first_contextual_tuples_then_no_contextual_tuples_does_not_return_results_from_cache",
			initialReq: &ResolveCheckRequest{
				StoreID:              "12",
				AuthorizationModelID: "33",
				TupleKey:             tuple.NewTupleKey("document:abc", "reader", "user:XYZ"),
				ContextualTuples: []*openfgav1.TupleKey{
					{
						Object:   "document:aaa",
						Relation: "reader",
						User:     "user:XYZ",
					},
					{
						Object:   "document:xxx",
						Relation: "reader",
						User:     "user:XYZ",
					},
				},
			},
			subsequentReq: &ResolveCheckRequest{
				StoreID:              "12",
				AuthorizationModelID: "33",
				TupleKey:             tuple.NewTupleKey("document:abc", "reader", "user:XYZ"),
				ContextualTuples:     []*openfgav1.TupleKey{},
			},
			setInitialResult: func(mock *MockCheckResolver, request *ResolveCheckRequest) {
				mock.EXPECT().ResolveCheck(ctx, request).Times(1).Return(result, nil)
			},
			setTestExpectations: func(mock *MockCheckResolver, request *ResolveCheckRequest) {
				mock.EXPECT().ResolveCheck(ctx, request).Times(1).Return(result, nil)
			},
		},
	}

	for _, test := range tests {
		test := test
		t.Run(test.name, func(t *testing.T) {
			t.Parallel()
			ctrl := gomock.NewController(t)
			defer ctrl.Finish()

			mockResolver := NewMockCheckResolver(ctrl)
			initialReq := req
			if test.initialReq != nil {
				initialReq = test.initialReq
			}
			test.setInitialResult(mockResolver, initialReq)

			// expect first call to result in actual resolve call
			dut := NewCachedCheckResolver(mockResolver,
				WithLogger(logger.NewNoopLogger()),
				WithMaxCacheSize(10))
			defer dut.Close()

			_, _ = dut.ResolveCheck(ctx, initialReq)

			test.setTestExpectations(mockResolver, test.subsequentReq)

			dut2 := NewCachedCheckResolver(dut, WithExistingCache(dut.cache))
			defer dut2.Close()

			actualResult, err := dut2.ResolveCheck(ctx, test.subsequentReq)
			require.Equal(t, result.Allowed, actualResult.Allowed)
			require.NoError(t, err)
		})
	}
}

func TestResolveCheckExpired(t *testing.T) {
	ctrl := gomock.NewController(t)
	defer ctrl.Finish()

	ctx := context.Background()
	req := &ResolveCheckRequest{
		StoreID:              "12",
		AuthorizationModelID: "33",
		TupleKey: &openfgav1.TupleKey{
			Object:   "document:abc",
			Relation: "reader",
			User:     "user:XYZ",
		},
	}

	result := &ResolveCheckResponse{Allowed: true}
	initialMockResolver := NewMockCheckResolver(ctrl)
	initialMockResolver.EXPECT().ResolveCheck(ctx, req).Times(2).Return(result, nil)

	// expect first call to result in actual resolve call
	dut := NewCachedCheckResolver(initialMockResolver, WithCacheTTL(1*time.Microsecond))
	defer dut.Close()

	actualResult, err := dut.ResolveCheck(ctx, req)
	require.Equal(t, result.Allowed, actualResult.Allowed)
	require.NoError(t, err)

	// subsequent call would have cache timeout and result in new ResolveCheck
	time.Sleep(5 * time.Microsecond)

	actualResult, err = dut.ResolveCheck(ctx, req)
	require.Equal(t, result.Allowed, actualResult.Allowed)
	require.NoError(t, err)
}

func TestCachedCheckDatastoreQueryCount(t *testing.T) {
	t.Parallel()

	ds := memory.New()
	defer ds.Close()

	storeID := ulid.Make().String()

	err := ds.Write(context.Background(), storeID, nil, []*openfgav1.TupleKey{
		tuple.NewTupleKey("document:x", "a", "user:jon"),
		tuple.NewTupleKey("document:x", "a", "user:maria"),
		tuple.NewTupleKey("document:x", "b", "user:maria"),
		tuple.NewTupleKey("document:x", "parent", "org:fga"),
		tuple.NewTupleKey("org:fga", "member", "user:maria"),
	})
	require.NoError(t, err)

	model := testutils.MustTransformDSLToProtoWithID(`model
	schema 1.1
type user

type org
  relations
	define member: [user]

type document
  relations
	define a: [user]
	define b: [user]
	define union: a or b
	define union_rewrite: union
	define intersection: a and b
	define difference: a but not b
	define ttu: member from parent
	define union_and_ttu: union and ttu
	define union_or_ttu: union or ttu or union_rewrite
	define intersection_of_ttus: union_or_ttu and union_and_ttu
	define parent: [org]`)

	ctx := typesystem.ContextWithTypesystem(context.Background(), typesystem.New(model))

	checkCache := ccache.New(
		ccache.Configure[*CachedResolveCheckResponse]().MaxSize(100),
	)
	defer checkCache.Stop()

	// Running the first check
	firstLocalChecker := NewLocalChecker(
		storagewrappers.NewCombinedTupleReader(ds, []*openfgav1.TupleKey{}),
		WithMaxConcurrentReads(1),
		WithCachedResolver(
			WithExistingCache(checkCache),
			WithCacheTTL(10*time.Hour),
		),
	)

	res, err := firstLocalChecker.ResolveCheck(ctx, &ResolveCheckRequest{
		StoreID:            storeID,
		TupleKey:           tuple.NewTupleKey("org:fga", "member", "user:maria"),
		ContextualTuples:   nil,
		ResolutionMetadata: &ResolutionMetadata{Depth: 25},
	})

	firstLocalChecker.Close()

	require.NoError(t, err)
	require.Equal(t, uint32(1), res.GetResolutionMetadata().DatastoreQueryCount)

	// Second time running the check will result in datastore query count being 0

	secondLocalChecker := NewLocalChecker(
		storagewrappers.NewCombinedTupleReader(ds, []*openfgav1.TupleKey{}),
		WithMaxConcurrentReads(1),
		WithCachedResolver(
			WithExistingCache(checkCache),
			WithCacheTTL(10*time.Hour),
		),
	)

	res, err = secondLocalChecker.ResolveCheck(ctx, &ResolveCheckRequest{
		StoreID:            storeID,
		TupleKey:           tuple.NewTupleKey("org:fga", "member", "user:maria"),
		ContextualTuples:   nil,
		ResolutionMetadata: &ResolutionMetadata{Depth: 25},
	})

	secondLocalChecker.Close()

	require.NoError(t, err)
	require.Equal(t, uint32(0), res.GetResolutionMetadata().DatastoreQueryCount)

	// The ttuLocalChecker will use partial result from the cache and partial result from the local checker

	ttuLocalChecker := NewLocalChecker(
		storagewrappers.NewCombinedTupleReader(ds, []*openfgav1.TupleKey{}),
		WithMaxConcurrentReads(1),
		WithCachedResolver(
			WithExistingCache(checkCache),
			WithCacheTTL(10*time.Hour),
		),
	)
	res, err = ttuLocalChecker.ResolveCheck(ctx, &ResolveCheckRequest{
		StoreID:            storeID,
		TupleKey:           tuple.NewTupleKey("document:x", "ttu", "user:maria"),
		ContextualTuples:   nil,
		ResolutionMetadata: &ResolutionMetadata{Depth: 25},
	})

	ttuLocalChecker.Close()

	require.NoError(t, err)
	require.Equal(t, uint32(1), res.GetResolutionMetadata().DatastoreQueryCount)
}

func TestCheckCacheKeyDoNotOverlap(t *testing.T) {
	storeID := ulid.Make().String()
	modelID := ulid.Make().String()

	key1, err := CheckRequestCacheKey(&ResolveCheckRequest{
		StoreID:              storeID,
		AuthorizationModelID: modelID,
		TupleKey:             tuple.NewTupleKey("document:x", "viewer", "user:jon"),
	})
	require.NoError(t, err)

	key2, err := CheckRequestCacheKey(&ResolveCheckRequest{
		StoreID:              storeID,
		AuthorizationModelID: modelID,
		TupleKey:             tuple.NewTupleKey("document:x", "viewer", "user:jon"),
		ContextualTuples: []*openfgav1.TupleKey{
			tuple.NewTupleKey("document:1", "viewer", "user:jon"),
		},
	})
	require.NoError(t, err)

	contextStruct, err := structpb.NewStruct(map[string]interface{}{
		"key1": true,
	})
	require.NoError(t, err)

	key3, err := CheckRequestCacheKey(&ResolveCheckRequest{
		StoreID:              storeID,
		AuthorizationModelID: modelID,
		TupleKey:             tuple.NewTupleKey("document:x", "viewer", "user:jon"),
		Context:              contextStruct,
	})
	require.NoError(t, err)

	// two Check request cache keys should not overlap if contextual tuples are
	// provided in one and not the other and/or if context is provided in one
	// and not the other
	require.NotEqual(t, key1, key2)
	require.NotEqual(t, key2, key3)
	require.NotEqual(t, key1, key3)
}

func TestCheckCacheKey_ContextualTuplesOrdering(t *testing.T) {
	storeID := ulid.Make().String()
	modelID := ulid.Make().String()

	tuples1 := []*openfgav1.TupleKey{
		tuple.NewTupleKey("document:1", "viewer", "user:anne"),
		tuple.NewTupleKey("document:2", "admin", "user:jon"),
	}

	tuples2 := []*openfgav1.TupleKey{
		tuple.NewTupleKey("document:2", "admin", "user:jon"),
		tuple.NewTupleKey("document:1", "viewer", "user:anne"),
	}

<<<<<<< HEAD
	key1, err := CheckRequestCacheKey(&ResolveCheckRequest{
=======
	tupleKey := tuple.NewTupleKey("document:x", "viewer", "user:jon")

	key1, err := checkRequestCacheKey(&ResolveCheckRequest{
>>>>>>> 14f9c3dd
		StoreID:              storeID,
		AuthorizationModelID: modelID,
		TupleKey:             tupleKey,
		ContextualTuples:     tuples1,
	})
	require.NoError(t, err)

	key2, err := CheckRequestCacheKey(&ResolveCheckRequest{
		StoreID:              storeID,
		AuthorizationModelID: modelID,
		TupleKey:             tupleKey,
		ContextualTuples:     tuples2,
	})
	require.NoError(t, err)

	require.Equal(t, key1, key2)
}

func TestCheckCacheKey_ContextualTuplesWithConditionsOrdering(t *testing.T) {
	storeID := ulid.Make().String()
	modelID := ulid.Make().String()

	tuples1 := []*openfgav1.TupleKey{
		tuple.NewTupleKey("document:1", "viewer", "user:anne"),
		tuple.NewTupleKeyWithCondition("document:2", "admin", "user:jon", "some_condition", nil),
		tuple.NewTupleKeyWithCondition("document:2", "admin", "user:jon", "some_other_condition", nil),
	}

	tuples2 := []*openfgav1.TupleKey{
		tuple.NewTupleKeyWithCondition("document:2", "admin", "user:jon", "some_other_condition", nil),
		tuple.NewTupleKeyWithCondition("document:2", "admin", "user:jon", "some_condition", nil),
		tuple.NewTupleKey("document:1", "viewer", "user:anne"),
	}

	tupleKey := tuple.NewTupleKey("document:x", "viewer", "user:jon")

	key1, err := checkRequestCacheKey(&ResolveCheckRequest{
		StoreID:              storeID,
		AuthorizationModelID: modelID,
		TupleKey:             tupleKey,
		ContextualTuples:     tuples1,
	})
	require.NoError(t, err)

	key2, err := checkRequestCacheKey(&ResolveCheckRequest{
		StoreID:              storeID,
		AuthorizationModelID: modelID,
		TupleKey:             tupleKey,
		ContextualTuples:     tuples2,
	})
	require.NoError(t, err)

	require.Equal(t, key1, key2)
}

func TestCheckCacheKeyWithContext(t *testing.T) {
	storeID := ulid.Make().String()
	modelID := ulid.Make().String()

	struct1, err := structpb.NewStruct(map[string]interface{}{
		"key1": "foo",
		"key2": "bar",
	})
	require.NoError(t, err)

	struct2, err := structpb.NewStruct(map[string]interface{}{
		"key2": "bar",
		"key1": "foo",
	})
	require.NoError(t, err)

	struct3, err := structpb.NewStruct(map[string]interface{}{
		"key2": "x",
		"key1": "foo",
	})
	require.NoError(t, err)

	struct4, err := structpb.NewStruct(map[string]interface{}{
		"key2": "x",
		"key1": true,
	})
	require.NoError(t, err)

	key1, err := CheckRequestCacheKey(&ResolveCheckRequest{
		StoreID:              storeID,
		AuthorizationModelID: modelID,
		TupleKey:             tuple.NewTupleKey("document:1", "viewer", "user:jon"),
		Context:              struct1,
	})
	require.NoError(t, err)

	key2, err := CheckRequestCacheKey(&ResolveCheckRequest{
		StoreID:              storeID,
		AuthorizationModelID: modelID,
		TupleKey:             tuple.NewTupleKey("document:1", "viewer", "user:jon"),
		Context:              struct2,
	})
	require.NoError(t, err)

	key3, err := CheckRequestCacheKey(&ResolveCheckRequest{
		StoreID:              storeID,
		AuthorizationModelID: modelID,
		TupleKey:             tuple.NewTupleKey("document:1", "viewer", "user:jon"),
		Context:              struct3,
	})
	require.NoError(t, err)

	key4, err := CheckRequestCacheKey(&ResolveCheckRequest{
		StoreID:              storeID,
		AuthorizationModelID: modelID,
		TupleKey:             tuple.NewTupleKey("document:1", "viewer", "user:jon"),
		Context:              struct4,
	})
	require.NoError(t, err)

	require.Equal(t, key1, key2)
	require.NotEqual(t, key1, key3)
	require.NotEqual(t, key1, key4)
	require.NotEqual(t, key3, key4)
}

var checkCacheKey string

func BenchmarkCheckRequestCacheKey(b *testing.B) {
	storeID := ulid.Make().String()
	modelID := ulid.Make().String()

	var err error

	for n := 0; n < b.N; n++ {
		checkCacheKey, err = CheckRequestCacheKey(&ResolveCheckRequest{
			StoreID:              storeID,
			AuthorizationModelID: modelID,
			TupleKey:             tuple.NewTupleKey("document:1", "viewer", "user:jon"),
		})
		require.NoError(b, err)
	}
}

func BenchmarkCheckRequestCacheKeyWithContextualTuples(b *testing.B) {
	storeID := ulid.Make().String()
	modelID := ulid.Make().String()

	var err error

	tuples := []*openfgav1.TupleKey{
		tuple.NewTupleKey("document:x", "viewer", "user:x"),
		tuple.NewTupleKey("document:y", "viewer", "user:y"),
		tuple.NewTupleKey("document:z", "viewer", "user:z"),
	}

	for n := 0; n < b.N; n++ {
		checkCacheKey, err = CheckRequestCacheKey(&ResolveCheckRequest{
			StoreID:              storeID,
			AuthorizationModelID: modelID,
			TupleKey:             tuple.NewTupleKey("document:1", "viewer", "user:jon"),
			ContextualTuples:     tuples,
		})
		require.NoError(b, err)
	}
}

func BenchmarkCheckRequestCacheKeyWithContext(b *testing.B) {
	storeID := ulid.Make().String()
	modelID := ulid.Make().String()

	var err error

	contextStruct, err := structpb.NewStruct(map[string]interface{}{
		"boolKey":   true,
		"stringKey": "hello",
		"numberKey": 1.2,
		"nullKey":   nil,
		"structKey": map[string]interface{}{
			"key1": "value1",
		},
		"listKey": []interface{}{"item1", "item2"},
	})
	require.NoError(b, err)

	for n := 0; n < b.N; n++ {
		checkCacheKey, err = CheckRequestCacheKey(&ResolveCheckRequest{
			StoreID:              storeID,
			AuthorizationModelID: modelID,
			TupleKey:             tuple.NewTupleKey("document:1", "viewer", "user:jon"),
			Context:              contextStruct,
		})
		require.NoError(b, err)
	}
}<|MERGE_RESOLUTION|>--- conflicted
+++ resolved
@@ -599,13 +599,9 @@
 		tuple.NewTupleKey("document:1", "viewer", "user:anne"),
 	}
 
-<<<<<<< HEAD
+	tupleKey := tuple.NewTupleKey("document:x", "viewer", "user:jon")
+
 	key1, err := CheckRequestCacheKey(&ResolveCheckRequest{
-=======
-	tupleKey := tuple.NewTupleKey("document:x", "viewer", "user:jon")
-
-	key1, err := checkRequestCacheKey(&ResolveCheckRequest{
->>>>>>> 14f9c3dd
 		StoreID:              storeID,
 		AuthorizationModelID: modelID,
 		TupleKey:             tupleKey,
