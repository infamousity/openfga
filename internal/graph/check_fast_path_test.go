package graph

import (
	"context"
	"errors"
	"fmt"
	"strconv"
	"sync"
	"testing"
	"time"

	"github.com/emirpasic/gods/sets/hashset"
	"github.com/oklog/ulid/v2"
	"github.com/stretchr/testify/require"
	"go.uber.org/goleak"
	"go.uber.org/mock/gomock"

	openfgav1 "github.com/openfga/api/proto/openfga/v1"
	parser "github.com/openfga/language/pkg/go/transformer"

	"github.com/openfga/openfga/internal/concurrency"
	"github.com/openfga/openfga/internal/graph/iterator"
	"github.com/openfga/openfga/internal/mocks"
	"github.com/openfga/openfga/internal/server/config"
	"github.com/openfga/openfga/pkg/storage"
	"github.com/openfga/openfga/pkg/storage/storagewrappers"
	"github.com/openfga/openfga/pkg/testutils"
	"github.com/openfga/openfga/pkg/tuple"
	"github.com/openfga/openfga/pkg/typesystem"
)

// setRequestContext creates the correct storage wrappers in the request. NOTE: "ds" can be a mock.
func setRequestContext(ctx context.Context, ts *typesystem.TypeSystem, ds storage.RelationshipTupleReader, ctxTuples []*openfgav1.TupleKey) context.Context {
	rsw := storagewrappers.NewRequestStorageWrapperForCheckAPI(ds, ctxTuples, config.DefaultMaxConcurrentReadsForCheck, nil, config.CacheSettings{}, nil)
	ctx = storage.ContextWithRelationshipTupleReader(ctx, rsw)
	ctx = typesystem.ContextWithTypesystem(ctx, ts)
	return ctx
}

func TestFastPathDirect(t *testing.T) {
	t.Cleanup(func() {
		goleak.VerifyNone(t)
	})

	t.Run("should_return_iterator_through_channel", func(t *testing.T) {
		ctrl := gomock.NewController(t)
		defer ctrl.Finish()

		storeID := ulid.Make().String()

		mockDatastore := mocks.NewMockRelationshipTupleReader(ctrl)
		mockDatastore.EXPECT().ReadStartingWithUser(gomock.Any(), storeID, storage.ReadStartingWithUserFilter{
			ObjectType: "document",
			Relation:   "admin",
			UserFilter: []*openfgav1.ObjectRelation{{Object: "user:1"}},
			ObjectIDs:  nil,
		}, storage.ReadStartingWithUserOptions{
			WithResultsSortedAscending: true,
			Consistency: storage.ConsistencyOptions{
				Preference: openfgav1.ConsistencyPreference_UNSPECIFIED,
			}},
		).MaxTimes(1).Return(storage.NewStaticTupleIterator(nil), nil)

		model := testutils.MustTransformDSLToProtoWithID(`
			model
				schema 1.1
			type user
			type document
				relations
					define admin: [user]
			`)

		ts, err := typesystem.New(model)
		require.NoError(t, err)

		ctx := setRequestContext(context.Background(), ts, mockDatastore, nil)

		c, err := fastPathDirect(ctx, &ResolveCheckRequest{
			StoreID:              storeID,
			AuthorizationModelID: ts.GetAuthorizationModelID(),
			TupleKey:             tuple.NewTupleKey("document:1", "admin", "user:1"),
		})
		require.NoError(t, err)
		msg, ok := <-c
		require.True(t, ok)
		require.NoError(t, msg.Err)
		require.NotNil(t, msg.Iter)
		msg.Iter.Stop()
		_, ok = <-c
		require.False(t, ok)
	})
	t.Run("should_return_error_from_building_iterator", func(t *testing.T) {
		ctrl := gomock.NewController(t)
		defer ctrl.Finish()

		storeID := ulid.Make().String()

		mockDatastore := mocks.NewMockRelationshipTupleReader(ctrl)
		mockDatastore.EXPECT().ReadStartingWithUser(gomock.Any(), storeID, storage.ReadStartingWithUserFilter{
			ObjectType: "document",
			Relation:   "admin",
			UserFilter: []*openfgav1.ObjectRelation{{Object: "user:1"}},
			ObjectIDs:  nil,
		}, storage.ReadStartingWithUserOptions{
			WithResultsSortedAscending: true,
			Consistency: storage.ConsistencyOptions{
				Preference: openfgav1.ConsistencyPreference_UNSPECIFIED,
			}},
		).MaxTimes(1).Return(nil, errors.New("boom"))

		model := testutils.MustTransformDSLToProtoWithID(`
			model
				schema 1.1
			type user
			type document
				relations
					define admin: [user]
			`)

		ts, err := typesystem.New(model)
		require.NoError(t, err)

		ctx := setRequestContext(context.Background(), ts, mockDatastore, nil)

		_, err = fastPathDirect(ctx, &ResolveCheckRequest{
			StoreID:              storeID,
			AuthorizationModelID: ts.GetAuthorizationModelID(),
			TupleKey:             tuple.NewTupleKey("document:1", "admin", "user:1"),
		})
		require.Error(t, err)
	})
}

func TestFastPathComputed(t *testing.T) {
	t.Cleanup(func() {
		goleak.VerifyNone(t)
	})

	t.Run("should_return_error_if_computed_relation_doesnt_exist", func(t *testing.T) {
		ctx := context.Background()

		model := testutils.MustTransformDSLToProtoWithID(`
			model
				schema 1.1
			type user
			type document
				relations
					define admin: [user]
			`)

		ts, err := typesystem.New(model)
		require.NoError(t, err)

		ctx = setRequestContext(ctx, ts, nil, nil)

		_, err = fastPathComputed(ctx, &ResolveCheckRequest{
			StoreID:  ulid.Make().String(),
			TupleKey: tuple.NewTupleKey("document:1", "admin", "user:1"),
		}, &openfgav1.Userset{Userset: &openfgav1.Userset_ComputedUserset{ComputedUserset: &openfgav1.ObjectRelation{Relation: "fake"}}})

		require.Error(t, err)
	})
}

func TestFastPathUnion(t *testing.T) {
	t.Cleanup(func() {
		goleak.VerifyNone(t)
	})
	t.Run("should_return_on_context_cancelled", func(t *testing.T) {
		ctrl := gomock.NewController(t)
		defer ctrl.Finish()

		res := make(chan *iterator.Msg)
		producers := make([]*iterator.Stream, 0)
		iter1 := mocks.NewMockIterator[*openfgav1.TupleKey](ctrl)
		iter1.EXPECT().Stop().Times(1)
		producer := make(chan *iterator.Msg, 1)
		producer <- &iterator.Msg{Iter: iter1}
		close(producer)
		producers = append(producers, iterator.NewStream(0, producer))

		pool := concurrency.NewPool(context.Background(), 1)
		pool.Go(func(ctx context.Context) error {
			cancellableCtx, cancel := context.WithCancel(ctx)
			cancel()
			fastPathUnion(cancellableCtx, iterator.NewStreams(producers), res)
			return nil
		})
		_, ok := <-res
		require.False(t, ok)
		err := pool.Wait()
		require.NoError(t, err)
	})
	t.Run("should_drain_iterators_on_error", func(t *testing.T) {
		ctx := context.Background()
		ctrl := gomock.NewController(t)
		defer ctrl.Finish()

		res := make(chan *iterator.Msg)
		producers := make([]*iterator.Stream, 0)
		iter1 := mocks.NewMockIterator[*openfgav1.TupleKey](ctrl)
		iter1.EXPECT().Head(gomock.Any()).MaxTimes(1).Return(nil, errors.New("boom"))
		iter1.EXPECT().Stop().Times(1)
		producer1 := make(chan *iterator.Msg, 1)
		producer1 <- &iterator.Msg{Iter: iter1}
		close(producer1)
		producers = append(producers, iterator.NewStream(0, producer1))

		iter2 := mocks.NewMockIterator[*openfgav1.TupleKey](ctrl)
		iter2.EXPECT().Stop().Times(1)
		producer2 := make(chan *iterator.Msg, 1)
		producer2 <- &iterator.Msg{Iter: iter2}
		close(producer2)
		producers = append(producers, iterator.NewStream(0, producer2))

		pool := concurrency.NewPool(ctx, 1)
		pool.Go(func(ctx context.Context) error {
			fastPathUnion(ctx, iterator.NewStreams(producers), res)
			return nil
		})
		msg, ok := <-res
		require.True(t, ok)
		require.Error(t, msg.Err)
		_, ok = <-res
		require.False(t, ok)
		err := pool.Wait()
		require.NoError(t, err)
	})
	t.Run("should_calculate_union", func(t *testing.T) {
		ctrl := gomock.NewController(t)
		defer ctrl.Finish()
		res := make(chan *iterator.Msg)
		producers := make([]*iterator.Stream, 0, 4)

		ctx := context.Background()

		producer1 := make(chan *iterator.Msg, 3)
		producer1 <- &iterator.Msg{Iter: storage.NewStaticTupleKeyIterator([]*openfgav1.TupleKey{{
			Object: "obj:1",
		}})}
		producer1 <- &iterator.Msg{Iter: storage.NewStaticTupleKeyIterator([]*openfgav1.TupleKey{{
			Object: "obj:5",
		}})}
		producer1 <- &iterator.Msg{Iter: storage.NewStaticTupleKeyIterator([]*openfgav1.TupleKey{{
			Object: "obj:6",
		}})}
		close(producer1)
		producers = append(producers, iterator.NewStream(0, producer1))

		producer2 := make(chan *iterator.Msg, 1)
		producer2 <- &iterator.Msg{Iter: storage.NewStaticTupleKeyIterator([]*openfgav1.TupleKey{{
			Object: "obj:2",
		}})}
		close(producer2)
		producers = append(producers, iterator.NewStream(0, producer2))

		producer3 := make(chan *iterator.Msg, 4)
		producer3 <- &iterator.Msg{Iter: storage.NewStaticTupleKeyIterator([]*openfgav1.TupleKey{{
			Object: "obj:0",
		}})}
		producer3 <- &iterator.Msg{Iter: storage.NewStaticTupleKeyIterator([]*openfgav1.TupleKey{{
			Object: "obj:3",
		}})}
		producer3 <- &iterator.Msg{Iter: storage.NewStaticTupleKeyIterator([]*openfgav1.TupleKey{{
			Object: "obj:8",
		}})}
		producer3 <- &iterator.Msg{Iter: storage.NewStaticTupleKeyIterator([]*openfgav1.TupleKey{{
			Object: "obj:9",
		}})}
		close(producer3)
		producers = append(producers, iterator.NewStream(0, producer3))

		producer4 := make(chan *iterator.Msg, 2)
		producer4 <- &iterator.Msg{Iter: storage.NewStaticTupleKeyIterator([]*openfgav1.TupleKey{{
			Object: "obj:4",
		}})}
		producer4 <- &iterator.Msg{Iter: storage.NewStaticTupleKeyIterator([]*openfgav1.TupleKey{{
			Object: "obj:8",
		}})}
		close(producer4)
		producers = append(producers, iterator.NewStream(0, producer4))

		pool := concurrency.NewPool(ctx, 1)
		pool.Go(func(ctx context.Context) error {
			fastPathUnion(ctx, iterator.NewStreams(producers), res)
			return nil
		})

		ids := make([]string, 0)
		for msg := range res {
			require.NoError(t, msg.Err)
			for {
				tk, err := msg.Iter.Next(ctx)
				if err != nil {
					if storage.IterIsDoneOrCancelled(err) {
						break
					}
					require.NoError(t, err)
				}
				ids = append(ids, tk.GetObject())
			}
		}
		err := pool.Wait()
		require.NoError(t, err)
		require.Equal(t, []string{"obj:0", "obj:1", "obj:2", "obj:3", "obj:4", "obj:5", "obj:6", "obj:8", "obj:9"}, ids)
	})
	t.Run("multiple_item_in_same_stream", func(t *testing.T) {
		tests := []struct {
			name     string
			objects  [][]string
			expected []string
		}{
			{
				name: "first_item_matches",
				objects: [][]string{
					{"obj:1", "obj:5", "obj:6"},
					{"obj:1", "obj:2"},
					{"obj:0", "obj:1", "obj:2", "obj:3", "obj:8", "obj:9"},
					{"obj:1", "obj:4"},
				},
				expected: []string{"obj:0", "obj:1", "obj:2", "obj:3", "obj:4", "obj:5", "obj:6", "obj:8", "obj:9"},
			},
			{
				name: "last_item_matches",
				objects: [][]string{
					{"obj:1", "obj:5"},
					{"obj:5"},
				},
				expected: []string{"obj:1", "obj:5"},
			},
			{
				name: "multiple_items",
				objects: [][]string{
					{"obj:1", "obj:5", "obj:7", "obj:9"},
					{"obj:3", "obj:4", "obj:5", "obj:6", "obj:7"},
					{"obj:5", "obj:7", "obj:9", "obj:11"},
					{"obj:5", "obj:7", "obj:8", "obj:9", "obj:11"},
				},
				expected: []string{"obj:1", "obj:3", "obj:4", "obj:5", "obj:6", "obj:7", "obj:8", "obj:9", "obj:11"},
			},
			{
				name: "all_item_matches",
				objects: [][]string{
					{"obj:1", "obj:5", "obj:7", "obj:9"},
					{"obj:1", "obj:5", "obj:7", "obj:9"},
					{"obj:1", "obj:5", "obj:7", "obj:9"},
				},
				expected: []string{"obj:1", "obj:5", "obj:7", "obj:9"},
			},
		}
		for _, tt := range tests {
			t.Run(tt.name, func(t *testing.T) {
				ctrl := gomock.NewController(t)
				defer ctrl.Finish()
				res := make(chan *iterator.Msg)
				producers := make([]*iterator.Stream, 0, len(tt.objects))
				ctx := context.Background()

				for _, objs := range tt.objects {
					producer := make(chan *iterator.Msg, 1)
					var keys []*openfgav1.TupleKey
					for _, obj := range objs {
						keys = append(keys, &openfgav1.TupleKey{Object: obj})
					}
					producer <- &iterator.Msg{Iter: storage.NewStaticTupleKeyIterator(keys)}
					close(producer)
					producers = append(producers, iterator.NewStream(0, producer))
				}
				pool := concurrency.NewPool(ctx, 1)
				pool.Go(func(ctx context.Context) error {
					fastPathUnion(ctx, iterator.NewStreams(producers), res)
					return nil
				})

				ids := make([]string, 0)
				for msg := range res {
					require.NoError(t, msg.Err)
					for {
						tk, err := msg.Iter.Next(ctx)
						if err != nil {
							if storage.IterIsDoneOrCancelled(err) {
								break
							}
							require.NoError(t, err)
						}
						ids = append(ids, tk.GetObject())
					}
				}
				err := pool.Wait()
				require.NoError(t, err)
				require.Equal(t, tt.expected, ids)
			})
		}
	})
	t.Run("large_than_single_batch", func(t *testing.T) {
		ctrl := gomock.NewController(t)
		defer ctrl.Finish()
		res := make(chan *iterator.Msg)
		const numStream = 2
		producers := make([]*iterator.Stream, 0, numStream)
		ctx := context.Background()

		const numItems = 2000

		for i := 0; i < numStream; i++ {
			producer := make(chan *iterator.Msg, 1)
			var keys []*openfgav1.TupleKey
			for j := 0; j < numItems; j++ {
				keys = append(keys, &openfgav1.TupleKey{Object: "obj:" + strconv.Itoa(j)})
			}
			producer <- &iterator.Msg{Iter: storage.NewStaticTupleKeyIterator(keys)}
			close(producer)
			producers = append(producers, iterator.NewStream(0, producer))
		}
		pool := concurrency.NewPool(ctx, 1)
		pool.Go(func(ctx context.Context) error {
			fastPathUnion(ctx, iterator.NewStreams(producers), res)
			return nil
		})

		ids := make([]string, 0)
		for msg := range res {
			require.NoError(t, msg.Err)
			for {
				tk, err := msg.Iter.Next(ctx)
				if err != nil {
					if storage.IterIsDoneOrCancelled(err) {
						break
					}
					require.NoError(t, err)
				}
				ids = append(ids, tk.GetObject())
			}
		}
		err := pool.Wait()
		require.NoError(t, err)
		var expectedObjects []string
		for j := 0; j < numItems; j++ {
			expectedObjects = append(expectedObjects, "obj:"+strconv.Itoa(j))
		}
		require.Equal(t, expectedObjects, ids)
	})
	t.Run("should_return_error_get_active_stream_error", func(t *testing.T) {
		ctx := context.Background()
		ctrl := gomock.NewController(t)
		defer ctrl.Finish()

		res := make(chan *iterator.Msg)
		producers := make([]*iterator.Stream, 0)
		producer1 := make(chan *iterator.Msg, 1)
		producer1 <- &iterator.Msg{Err: fmt.Errorf("mock error")}
		close(producer1)
		producers = append(producers, iterator.NewStream(0, producer1))

		producer2 := make(chan *iterator.Msg, 1)
		producer2 <- &iterator.Msg{Iter: storage.NewStaticTupleKeyIterator([]*openfgav1.TupleKey{{
			Object: "obj:2",
		}})}
		close(producer2)
		producers = append(producers, iterator.NewStream(0, producer2))

		pool := concurrency.NewPool(ctx, 1)
		pool.Go(func(ctx context.Context) error {
			fastPathUnion(ctx, iterator.NewStreams(producers), res)
			return nil
		})
		msg, ok := <-res
		require.True(t, ok)
		require.Error(t, msg.Err)
		err := pool.Wait()
		require.NoError(t, err)
	})
	t.Run("should_drain_next_error", func(t *testing.T) {
		ctx := context.Background()
		ctrl := gomock.NewController(t)
		defer ctrl.Finish()

		res := make(chan *iterator.Msg)
		producers := make([]*iterator.Stream, 0)
		iter1 := mocks.NewMockIterator[*openfgav1.TupleKey](ctrl)
		iter1.EXPECT().Head(gomock.Any()).MaxTimes(1).Return(&openfgav1.TupleKey{
			Object: "obj:0",
		}, nil)
		iter1.EXPECT().Next(gomock.Any()).MaxTimes(1).Return(nil, errors.New("boom"))

		iter1.EXPECT().Stop().Times(1)
		producer1 := make(chan *iterator.Msg, 1)
		producer1 <- &iterator.Msg{Iter: iter1}
		close(producer1)
		producers = append(producers, iterator.NewStream(0, producer1))

		producer2 := make(chan *iterator.Msg, 1)
		producer2 <- &iterator.Msg{Iter: storage.NewStaticTupleKeyIterator([]*openfgav1.TupleKey{{
			Object: "obj:0",
		}})}
		close(producer2)
		producers = append(producers, iterator.NewStream(0, producer2))

		pool := concurrency.NewPool(ctx, 1)
		pool.Go(func(ctx context.Context) error {
			fastPathUnion(ctx, iterator.NewStreams(producers), res)
			return nil
		})
		msg, ok := <-res
		require.True(t, ok)
		require.Error(t, msg.Err)
		_, ok = <-res
		require.False(t, ok)
		err := pool.Wait()
		require.NoError(t, err)
	})
}

func TestFastPathIntersection(t *testing.T) {
	t.Cleanup(func() {
		goleak.VerifyNone(t)
	})
	t.Run("should_return_on_context_cancelled", func(t *testing.T) {
		ctrl := gomock.NewController(t)
		defer ctrl.Finish()

		res := make(chan *iterator.Msg)
		producers := make([]*iterator.Stream, 0)
		iter1 := mocks.NewMockIterator[*openfgav1.TupleKey](ctrl)
		iter1.EXPECT().Stop().Times(1)
		producer := make(chan *iterator.Msg, 1)
		producer <- &iterator.Msg{Iter: iter1}
		close(producer)
		producers = append(producers, iterator.NewStream(0, producer))

		pool := concurrency.NewPool(context.Background(), 1)
		pool.Go(func(ctx context.Context) error {
			cancellableCtx, cancel := context.WithCancel(ctx)
			cancel()
			fastPathIntersection(cancellableCtx, iterator.NewStreams(producers), res)
			return nil
		})
		_, ok := <-res
		require.False(t, ok)
		err := pool.Wait()
		require.NoError(t, err)
	})
	t.Run("should_drain_iterators_on_error", func(t *testing.T) {
		ctx := context.Background()
		ctrl := gomock.NewController(t)
		defer ctrl.Finish()

		res := make(chan *iterator.Msg)
		producers := make([]*iterator.Stream, 0)
		iter1 := mocks.NewMockIterator[*openfgav1.TupleKey](ctrl)
		iter1.EXPECT().Head(gomock.Any()).MaxTimes(1).Return(nil, errors.New("boom"))
		iter1.EXPECT().Stop().Times(1)
		producer1 := make(chan *iterator.Msg, 1)
		producer1 <- &iterator.Msg{Iter: iter1}
		close(producer1)
		producers = append(producers, iterator.NewStream(0, producer1))
		iter2 := mocks.NewMockIterator[*openfgav1.TupleKey](ctrl)
		iter2.EXPECT().Stop().Times(1)
		producer2 := make(chan *iterator.Msg, 1)
		producer2 <- &iterator.Msg{Iter: iter2}
		close(producer2)
		producers = append(producers, iterator.NewStream(0, producer2))
		pool := concurrency.NewPool(ctx, 1)
		pool.Go(func(ctx context.Context) error {
			fastPathIntersection(ctx, iterator.NewStreams(producers), res)
			return nil
		})
		msg, ok := <-res
		require.True(t, ok)
		require.Error(t, msg.Err)
		_, ok = <-res
		require.False(t, ok)
		err := pool.Wait()
		require.NoError(t, err)
	})
	t.Run("should_calculate_intersection", func(t *testing.T) {
		ctrl := gomock.NewController(t)
		defer ctrl.Finish()
		res := make(chan *iterator.Msg)
		producers := make([]*iterator.Stream, 0, 4)

		ctx := context.Background()

		producer1 := make(chan *iterator.Msg, 3)
		producer1 <- &iterator.Msg{Iter: storage.NewStaticTupleKeyIterator([]*openfgav1.TupleKey{{
			Object: "obj:1",
		}})}
		producer1 <- &iterator.Msg{Iter: storage.NewStaticTupleKeyIterator([]*openfgav1.TupleKey{{
			Object: "obj:5",
		}})}
		producer1 <- &iterator.Msg{Iter: storage.NewStaticTupleKeyIterator([]*openfgav1.TupleKey{{
			Object: "obj:6",
		}})}
		close(producer1)
		producers = append(producers, iterator.NewStream(0, producer1))

		producer2 := make(chan *iterator.Msg, 2)
		producer2 <- &iterator.Msg{Iter: storage.NewStaticTupleKeyIterator([]*openfgav1.TupleKey{{
			Object: "obj:1",
		}})}
		producer2 <- &iterator.Msg{Iter: storage.NewStaticTupleKeyIterator([]*openfgav1.TupleKey{{
			Object: "obj:2",
		}})}
		close(producer2)
		producers = append(producers, iterator.NewStream(0, producer2))

		producer3 := make(chan *iterator.Msg, 6)
		producer3 <- &iterator.Msg{Iter: storage.NewStaticTupleKeyIterator([]*openfgav1.TupleKey{{
			Object: "obj:0",
		}})}
		producer3 <- &iterator.Msg{Iter: storage.NewStaticTupleKeyIterator([]*openfgav1.TupleKey{{
			Object: "obj:1",
		}})}
		producer3 <- &iterator.Msg{Iter: storage.NewStaticTupleKeyIterator([]*openfgav1.TupleKey{{
			Object: "obj:2",
		}})}
		producer3 <- &iterator.Msg{Iter: storage.NewStaticTupleKeyIterator([]*openfgav1.TupleKey{{
			Object: "obj:3",
		}})}
		producer3 <- &iterator.Msg{Iter: storage.NewStaticTupleKeyIterator([]*openfgav1.TupleKey{{
			Object: "obj:8",
		}})}
		producer3 <- &iterator.Msg{Iter: storage.NewStaticTupleKeyIterator([]*openfgav1.TupleKey{{
			Object: "obj:9",
		}})}
		close(producer3)
		producers = append(producers, iterator.NewStream(0, producer3))

		producer4 := make(chan *iterator.Msg, 2)
		producer4 <- &iterator.Msg{Iter: storage.NewStaticTupleKeyIterator([]*openfgav1.TupleKey{{
			Object: "obj:1",
		}})}
		producer4 <- &iterator.Msg{Iter: storage.NewStaticTupleKeyIterator([]*openfgav1.TupleKey{{
			Object: "obj:4",
		}})}
		close(producer4)
		producers = append(producers, iterator.NewStream(0, producer4))

		pool := concurrency.NewPool(ctx, 1)
		pool.Go(func(ctx context.Context) error {
			fastPathIntersection(ctx, iterator.NewStreams(producers), res)
			return nil
		})

		ids := make([]string, 0)
		for msg := range res {
			require.NoError(t, msg.Err)
			for {
				tk, err := msg.Iter.Next(ctx)
				if err != nil {
					if storage.IterIsDoneOrCancelled(err) {
						break
					}
					require.NoError(t, err)
				}
				ids = append(ids, tk.GetObject())
			}
		}
		err := pool.Wait()
		require.NoError(t, err)
		require.Equal(t, []string{"obj:1"}, ids)
	})
	t.Run("multiple_item_in_same_stream", func(t *testing.T) {
		tests := []struct {
			name     string
			objects  [][]string
			expected []string
		}{
			{
				name: "first_item_matches",
				objects: [][]string{
					{"obj:1", "obj:5", "obj:6"},
					{"obj:1", "obj:2"},
					{"obj:0", "obj:1", "obj:2", "obj:3", "obj:8", "obj:9"},
					{"obj:1", "obj:4"},
				},
				expected: []string{"obj:1"},
			},
			{
				name: "last_item_matches",
				objects: [][]string{
					{"obj:1", "obj:5"},
					{"obj:5"},
				},
				expected: []string{"obj:5"},
			},
			{
				name: "multiple_items",
				objects: [][]string{
					{"obj:1", "obj:5", "obj:7", "obj:9"},
					{"obj:3", "obj:4", "obj:5", "obj:6", "obj:7"},
					{"obj:5", "obj:7", "obj:9", "obj:11"},
					{"obj:5", "obj:7", "obj:8", "obj:9", "obj:11"},
				},
				expected: []string{"obj:5", "obj:7"},
			},
			{
				name: "no_item_matches",
				objects: [][]string{
					{"obj:1", "obj:5", "obj:7", "obj:9"},
					{"obj:3", "obj:8", "obj:10", "obj:12"},
					{"obj:5", "obj:7", "obj:9", "obj:11"},
					{"obj:5", "obj:7", "obj:8", "obj:9", "obj:11"},
				},
				expected: []string{},
			},
		}
		for _, tt := range tests {
			t.Run(tt.name, func(t *testing.T) {
				ctrl := gomock.NewController(t)
				defer ctrl.Finish()
				res := make(chan *iterator.Msg)
				producers := make([]*iterator.Stream, 0, len(tt.objects))
				ctx := context.Background()

				for _, objs := range tt.objects {
					producer := make(chan *iterator.Msg, 1)
					var keys []*openfgav1.TupleKey
					for _, obj := range objs {
						keys = append(keys, &openfgav1.TupleKey{Object: obj})
					}
					producer <- &iterator.Msg{Iter: storage.NewStaticTupleKeyIterator(keys)}
					close(producer)
					producers = append(producers, iterator.NewStream(0, producer))
				}
				pool := concurrency.NewPool(ctx, 1)
				pool.Go(func(ctx context.Context) error {
					fastPathIntersection(ctx, iterator.NewStreams(producers), res)
					return nil
				})

				ids := make([]string, 0)
				for msg := range res {
					require.NoError(t, msg.Err)
					for {
						tk, err := msg.Iter.Next(ctx)
						if err != nil {
							if storage.IterIsDoneOrCancelled(err) {
								break
							}
							require.NoError(t, err)
						}
						ids = append(ids, tk.GetObject())
					}
				}
				err := pool.Wait()
				require.NoError(t, err)
				require.Equal(t, tt.expected, ids)
			})
		}
	})
	t.Run("large_than_single_batch", func(t *testing.T) {
		ctrl := gomock.NewController(t)
		defer ctrl.Finish()
		res := make(chan *iterator.Msg)
		const numStream = 2
		producers := make([]*iterator.Stream, 0, numStream)
		ctx := context.Background()

		const numItems = 2000

		for i := 0; i < numStream; i++ {
			producer := make(chan *iterator.Msg, 1)
			var keys []*openfgav1.TupleKey
			for j := 0; j < numItems; j++ {
				keys = append(keys, &openfgav1.TupleKey{Object: "obj:" + strconv.Itoa(j)})
			}
			producer <- &iterator.Msg{Iter: storage.NewStaticTupleKeyIterator(keys)}
			close(producer)
			producers = append(producers, iterator.NewStream(0, producer))
		}
		pool := concurrency.NewPool(ctx, 1)
		pool.Go(func(ctx context.Context) error {
			fastPathIntersection(ctx, iterator.NewStreams(producers), res)
			return nil
		})

		ids := make([]string, 0)
		for msg := range res {
			require.NoError(t, msg.Err)
			for {
				tk, err := msg.Iter.Next(ctx)
				if err != nil {
					if storage.IterIsDoneOrCancelled(err) {
						break
					}
					require.NoError(t, err)
				}
				ids = append(ids, tk.GetObject())
			}
		}
		err := pool.Wait()
		require.NoError(t, err)
		var expectedObjects []string
		for j := 0; j < numItems; j++ {
			expectedObjects = append(expectedObjects, "obj:"+strconv.Itoa(j))
		}
		require.Equal(t, expectedObjects, ids)
	})
	t.Run("should_return_error_get_active_stream_error", func(t *testing.T) {
		ctx := context.Background()
		ctrl := gomock.NewController(t)
		defer ctrl.Finish()

		res := make(chan *iterator.Msg)
		producers := make([]*iterator.Stream, 0)
		producer1 := make(chan *iterator.Msg, 1)
		producer1 <- &iterator.Msg{Err: fmt.Errorf("mock error")}
		close(producer1)
		producers = append(producers, iterator.NewStream(0, producer1))

		producer2 := make(chan *iterator.Msg, 1)
		producer2 <- &iterator.Msg{Iter: storage.NewStaticTupleKeyIterator([]*openfgav1.TupleKey{{
			Object: "obj:2",
		}})}
		close(producer2)
		producers = append(producers, iterator.NewStream(0, producer2))

		pool := concurrency.NewPool(ctx, 1)
		pool.Go(func(ctx context.Context) error {
			fastPathIntersection(ctx, iterator.NewStreams(producers), res)
			return nil
		})
		msg, ok := <-res
		require.True(t, ok)
		require.Error(t, msg.Err)
		err := pool.Wait()
		require.NoError(t, err)
	})
	t.Run("should_drain_next_error", func(t *testing.T) {
		ctx := context.Background()
		ctrl := gomock.NewController(t)
		defer ctrl.Finish()

		res := make(chan *iterator.Msg)
		producers := make([]*iterator.Stream, 0)
		iter1 := mocks.NewMockIterator[*openfgav1.TupleKey](ctrl)
		iter1.EXPECT().Head(gomock.Any()).MaxTimes(1).Return(&openfgav1.TupleKey{
			Object: "obj:0",
		}, nil)
		iter1.EXPECT().Next(gomock.Any()).MaxTimes(1).Return(nil, errors.New("boom"))

		iter1.EXPECT().Stop().Times(1)
		producer1 := make(chan *iterator.Msg, 1)
		producer1 <- &iterator.Msg{Iter: iter1}
		close(producer1)
		producers = append(producers, iterator.NewStream(0, producer1))

		producer2 := make(chan *iterator.Msg, 1)
		producer2 <- &iterator.Msg{Iter: storage.NewStaticTupleKeyIterator([]*openfgav1.TupleKey{{
			Object: "obj:0",
		}})}
		close(producer2)
		producers = append(producers, iterator.NewStream(0, producer2))

		pool := concurrency.NewPool(ctx, 1)
		pool.Go(func(ctx context.Context) error {
			fastPathIntersection(ctx, iterator.NewStreams(producers), res)
			return nil
		})
		msg, ok := <-res
		require.True(t, ok)
		require.Error(t, msg.Err)
		_, ok = <-res
		require.False(t, ok)
		err := pool.Wait()
		require.NoError(t, err)
	})
	t.Run("should_drain_head_error_when_removing_smaller_item", func(t *testing.T) {
		ctx := context.Background()
		ctrl := gomock.NewController(t)
		defer ctrl.Finish()

		res := make(chan *iterator.Msg)
		producers := make([]*iterator.Stream, 0)
		iter1 := mocks.NewMockIterator[*openfgav1.TupleKey](ctrl)
		iter1.EXPECT().Head(gomock.Any()).MaxTimes(1).Return(&openfgav1.TupleKey{
			Object: "obj:1",
		}, nil)
		iter1.EXPECT().Head(gomock.Any()).MaxTimes(1).Return(nil, errors.New("boom"))

		iter1.EXPECT().Stop().Times(1)
		producer1 := make(chan *iterator.Msg, 1)
		producer1 <- &iterator.Msg{Iter: iter1}
		close(producer1)
		producers = append(producers, iterator.NewStream(0, producer1))

		producer2 := make(chan *iterator.Msg, 1)
		producer2 <- &iterator.Msg{Iter: storage.NewStaticTupleKeyIterator([]*openfgav1.TupleKey{{
			Object: "obj:2",
		}})}
		close(producer2)
		producers = append(producers, iterator.NewStream(0, producer2))

		pool := concurrency.NewPool(ctx, 1)
		pool.Go(func(ctx context.Context) error {
			fastPathIntersection(ctx, iterator.NewStreams(producers), res)
			return nil
		})
		msg, ok := <-res
		require.True(t, ok)
		require.Error(t, msg.Err)
		_, ok = <-res
		require.False(t, ok)
		err := pool.Wait()
		require.NoError(t, err)
	})
	t.Run("should_drain_next_error_when_removing_smaller_item", func(t *testing.T) {
		ctx := context.Background()
		ctrl := gomock.NewController(t)
		defer ctrl.Finish()

		res := make(chan *iterator.Msg)
		producers := make([]*iterator.Stream, 0)
		iter1 := mocks.NewMockIterator[*openfgav1.TupleKey](ctrl)
		// the first two times of Head() is to remove the first item (1)
		iter1.EXPECT().Head(gomock.Any()).MaxTimes(2).Return(&openfgav1.TupleKey{
			Object: "obj:1",
		}, nil)
		// this is to simulate successful remove of item 1
		iter1.EXPECT().Next(gomock.Any()).MaxTimes(1).Return(&openfgav1.TupleKey{
			Object: "obj:1",
		}, nil)
		// the next get Head() is bad
		iter1.EXPECT().Head(gomock.Any()).MaxTimes(1).Return(nil, fmt.Errorf("bad_head"))

		iter1.EXPECT().Stop().Times(1)
		producer1 := make(chan *iterator.Msg, 1)
		producer1 <- &iterator.Msg{Iter: iter1}
		close(producer1)
		producers = append(producers, iterator.NewStream(0, producer1))

		producer2 := make(chan *iterator.Msg, 1)
		producer2 <- &iterator.Msg{Iter: storage.NewStaticTupleKeyIterator([]*openfgav1.TupleKey{{
			Object: "obj:2",
		}})}
		close(producer2)
		producers = append(producers, iterator.NewStream(0, producer2))

		pool := concurrency.NewPool(ctx, 1)
		pool.Go(func(ctx context.Context) error {
			fastPathIntersection(ctx, iterator.NewStreams(producers), res)
			return nil
		})
		msg, ok := <-res
		require.True(t, ok)
		require.Error(t, msg.Err)
		_, ok = <-res
		require.False(t, ok)
		err := pool.Wait()
		require.NoError(t, err)
	})
}

func TestFastPathDifference(t *testing.T) {
	t.Cleanup(func() {
		goleak.VerifyNone(t)
	})
	t.Run("should_return_on_context_cancelled", func(t *testing.T) {
		ctrl := gomock.NewController(t)
		defer ctrl.Finish()

		res := make(chan *iterator.Msg)
		producers := make([]*iterator.Stream, 0)

		iter1 := mocks.NewMockIterator[*openfgav1.TupleKey](ctrl)
		iter1.EXPECT().Stop().Times(1)
		producer1 := make(chan *iterator.Msg, 1)
		producer1 <- &iterator.Msg{Iter: iter1}
		close(producer1)
		producers = append(producers, iterator.NewStream(0, producer1))

		iter2 := mocks.NewMockIterator[*openfgav1.TupleKey](ctrl)
		iter2.EXPECT().Stop().Times(1)
		producer2 := make(chan *iterator.Msg, 1)
		producer2 <- &iterator.Msg{Iter: iter2}
		close(producer2)
		producers = append(producers, iterator.NewStream(0, producer2))

		pool := concurrency.NewPool(context.Background(), 1)
		pool.Go(func(ctx context.Context) error {
			cancellableCtx, cancel := context.WithCancel(ctx)
			cancel()
			fastPathDifference(cancellableCtx, iterator.NewStreams(producers), res)
			return nil
		})
		_, ok := <-res
		require.False(t, ok)
		err := pool.Wait()
		require.NoError(t, err)
	})
	t.Run("should_drain_iterators_on_error", func(t *testing.T) {
		ctx := context.Background()
		ctrl := gomock.NewController(t)
		defer ctrl.Finish()

		res := make(chan *iterator.Msg)
		producers := make([]*iterator.Stream, 0)
		iter1 := mocks.NewMockIterator[*openfgav1.TupleKey](ctrl)
		iter1.EXPECT().Head(gomock.Any()).MaxTimes(1).Return(nil, errors.New("boom"))
		iter1.EXPECT().Stop().Times(1)
		producer1 := make(chan *iterator.Msg, 1)
		producer1 <- &iterator.Msg{Iter: iter1}
		close(producer1)
		producers = append(producers, iterator.NewStream(0, producer1))
		iter2 := mocks.NewMockIterator[*openfgav1.TupleKey](ctrl)
		iter2.EXPECT().Stop().Times(1)
		producer2 := make(chan *iterator.Msg, 1)
		producer2 <- &iterator.Msg{Iter: iter2}
		close(producer2)
		producers = append(producers, iterator.NewStream(0, producer2))
		pool := concurrency.NewPool(ctx, 1)
		pool.Go(func(ctx context.Context) error {
			fastPathDifference(ctx, iterator.NewStreams(producers), res)
			return nil
		})
		msg, ok := <-res
		require.True(t, ok)
		require.Error(t, msg.Err)
		_, ok = <-res
		require.False(t, ok)
		err := pool.Wait()
		require.NoError(t, err)
	})
	t.Run("should_calculate_difference", func(t *testing.T) {
		ctrl := gomock.NewController(t)
		defer ctrl.Finish()
		res := make(chan *iterator.Msg)
		producers := make([]*iterator.Stream, 0, 2)

		ctx := context.Background()

		producer1 := make(chan *iterator.Msg, 6)
		producer1 <- &iterator.Msg{Iter: storage.NewStaticTupleKeyIterator([]*openfgav1.TupleKey{{
			Object: "obj:1",
		}})}
		producer1 <- &iterator.Msg{Iter: storage.NewStaticTupleKeyIterator([]*openfgav1.TupleKey{{
			Object: "obj:2",
		}})}
		producer1 <- &iterator.Msg{Iter: storage.NewStaticTupleKeyIterator([]*openfgav1.TupleKey{{
			Object: "obj:3",
		}})}
		producer1 <- &iterator.Msg{Iter: storage.NewStaticTupleKeyIterator([]*openfgav1.TupleKey{{
			Object: "obj:6",
		}})}
		producer1 <- &iterator.Msg{Iter: storage.NewStaticTupleKeyIterator([]*openfgav1.TupleKey{{
			Object: "obj:8",
		}})}
		producer1 <- &iterator.Msg{Iter: storage.NewStaticTupleKeyIterator([]*openfgav1.TupleKey{{
			Object: "obj:9",
		}})}
		close(producer1)
		producers = append(producers, iterator.NewStream(BaseIndex, producer1))

		producer2 := make(chan *iterator.Msg, 6)
		producer2 <- &iterator.Msg{Iter: storage.NewStaticTupleKeyIterator([]*openfgav1.TupleKey{{
			Object: "obj:0",
		}})}
		producer2 <- &iterator.Msg{Iter: storage.NewStaticTupleKeyIterator([]*openfgav1.TupleKey{{
			Object: "obj:1",
		}})}
		producer2 <- &iterator.Msg{Iter: storage.NewStaticTupleKeyIterator([]*openfgav1.TupleKey{{
			Object: "obj:5",
		}})}
		producer2 <- &iterator.Msg{Iter: storage.NewStaticTupleKeyIterator([]*openfgav1.TupleKey{{
			Object: "obj:6",
		}})}
		close(producer2)
		producers = append(producers, iterator.NewStream(DifferenceIndex, producer2))

		pool := concurrency.NewPool(ctx, 1)
		pool.Go(func(ctx context.Context) error {
			fastPathDifference(ctx, iterator.NewStreams(producers), res)
			return nil
		})

		ids := make([]string, 0)
		for msg := range res {
			require.NoError(t, msg.Err)
			for {
				tk, err := msg.Iter.Next(ctx)
				if err != nil {
					if storage.IterIsDoneOrCancelled(err) {
						break
					}
					require.NoError(t, err)
				}
				ids = append(ids, tk.GetObject())
			}
		}
		err := pool.Wait()
		require.NoError(t, err)
		require.Equal(t, []string{"obj:2", "obj:3", "obj:8", "obj:9"}, ids)
	})
	t.Run("multiple_item_in_same_stream", func(t *testing.T) {
		tests := []struct {
			name     string
			objects  [][]string
			expected []string
		}{
			{
				name: "subtract_first_item_last_item_smaller",
				objects: [][]string{
					{"obj:1", "obj:5", "obj:6"},
					{"obj:1", "obj:2"},
				},
				expected: []string{"obj:5", "obj:6"},
			},
			{
				name: "subtract_first_item_last_item_bigger",
				objects: [][]string{
					{"obj:1", "obj:5", "obj:6"},
					{"obj:1", "obj:2", "obj:7"},
				},
				expected: []string{"obj:5", "obj:6"},
			},
			{
				name: "subtract_first_few_item",
				objects: [][]string{
					{"obj:1", "obj:5", "obj:6"},
					{"obj:1", "obj:5"},
				},
				expected: []string{"obj:6"},
			},
			{
				name: "subtract_last_item",
				objects: [][]string{
					{"obj:1", "obj:2", "obj:5"},
					{"obj:3", "obj:5"},
				},
				expected: []string{"obj:1", "obj:2"},
			},
			{
				name: "subtract_few_item",
				objects: [][]string{
					{"obj:1", "obj:2", "obj:5"},
					{"obj:2", "obj:5"},
				},
				expected: []string{"obj:1"},
			},
			{
				name: "subtract_no_item",
				objects: [][]string{
					{"obj:1", "obj:2", "obj:5"},
					{"obj:3", "obj:6"},
				},
				expected: []string{"obj:1", "obj:2", "obj:5"},
			},
			{
				name: "subtract_all_item",
				objects: [][]string{
					{"obj:1", "obj:2", "obj:5"},
					{"obj:1", "obj:2", "obj:5"},
				},
				expected: []string{},
			},
		}
		for _, tt := range tests {
			t.Run(tt.name, func(t *testing.T) {
				ctrl := gomock.NewController(t)
				defer ctrl.Finish()
				res := make(chan *iterator.Msg)
				producers := make([]*iterator.Stream, 0, len(tt.objects))
				ctx := context.Background()

				for idx, objs := range tt.objects {
					producer := make(chan *iterator.Msg, 1)
					var keys []*openfgav1.TupleKey
					for _, obj := range objs {
						keys = append(keys, &openfgav1.TupleKey{Object: obj})
					}
					producer <- &iterator.Msg{Iter: storage.NewStaticTupleKeyIterator(keys)}
					close(producer)
					producers = append(producers, iterator.NewStream(idx, producer))
				}
				pool := concurrency.NewPool(ctx, 1)
				pool.Go(func(ctx context.Context) error {
					fastPathDifference(ctx, iterator.NewStreams(producers), res)
					return nil
				})

				ids := make([]string, 0)
				for msg := range res {
					require.NoError(t, msg.Err)
					for {
						tk, err := msg.Iter.Next(ctx)
						if err != nil {
							if storage.IterIsDoneOrCancelled(err) {
								break
							}
							require.NoError(t, err)
						}
						ids = append(ids, tk.GetObject())
					}
				}
				err := pool.Wait()
				require.NoError(t, err)
				require.Equal(t, tt.expected, ids)
			})
		}
	})
	t.Run("should_return_error_get_active_stream_error", func(t *testing.T) {
		ctx := context.Background()
		ctrl := gomock.NewController(t)
		defer ctrl.Finish()

		res := make(chan *iterator.Msg)
		producers := make([]*iterator.Stream, 0)
		producer1 := make(chan *iterator.Msg, 1)
		producer1 <- &iterator.Msg{Err: fmt.Errorf("mock error")}
		close(producer1)
		producers = append(producers, iterator.NewStream(0, producer1))

		producer2 := make(chan *iterator.Msg, 1)
		producer2 <- &iterator.Msg{Iter: storage.NewStaticTupleKeyIterator([]*openfgav1.TupleKey{{
			Object: "obj:2",
		}})}
		close(producer2)
		producers = append(producers, iterator.NewStream(0, producer2))

		pool := concurrency.NewPool(ctx, 1)
		pool.Go(func(ctx context.Context) error {
			fastPathDifference(ctx, iterator.NewStreams(producers), res)
			return nil
		})
		msg, ok := <-res
		require.True(t, ok)
		require.Error(t, msg.Err)
		err := pool.Wait()
		require.NoError(t, err)
	})
	t.Run("should_able_to_handle_larger_than_batch_size", func(t *testing.T) {
		ctrl := gomock.NewController(t)
		defer ctrl.Finish()
		res := make(chan *iterator.Msg)

		numItems := 2002
		var object1 []string
		for i := 0; i < numItems; i++ {
			object1 = append(object1, "obj:"+strconv.Itoa(i))
		}
		object2 := []string{"obj:0"}
		objects := [][]string{object1, object2}

		producers := make([]*iterator.Stream, 0, len(objects))
		ctx := context.Background()

		for idx, objs := range objects {
			producer := make(chan *iterator.Msg, 1)
			var keys []*openfgav1.TupleKey
			for _, obj := range objs {
				keys = append(keys, &openfgav1.TupleKey{Object: obj})
			}
			producer <- &iterator.Msg{Iter: storage.NewStaticTupleKeyIterator(keys)}
			close(producer)
			producers = append(producers, iterator.NewStream(idx, producer))
		}
		pool := concurrency.NewPool(ctx, 1)
		pool.Go(func(ctx context.Context) error {
			fastPathDifference(ctx, iterator.NewStreams(producers), res)
			return nil
		})

		ids := make([]string, 0)
		for msg := range res {
			require.NoError(t, msg.Err)
			for {
				tk, err := msg.Iter.Next(ctx)
				if err != nil {
					if storage.IterIsDoneOrCancelled(err) {
						break
					}
					require.NoError(t, err)
				}
				ids = append(ids, tk.GetObject())
			}
		}
		err := pool.Wait()
		require.NoError(t, err)
		var expected []string
		for i := 1; i < numItems; i++ {
			expected = append(expected, "obj:"+strconv.Itoa(i))
		}
		require.Equal(t, expected, ids)
	})
	t.Run("should_return_error_when_same_item_next_has_error", func(t *testing.T) {
		ctx := context.Background()
		ctrl := gomock.NewController(t)
		defer ctrl.Finish()

		res := make(chan *iterator.Msg)
		producers := make([]*iterator.Stream, 0)
		iter1 := mocks.NewMockIterator[*openfgav1.TupleKey](ctrl)
		iter1.EXPECT().Head(gomock.Any()).AnyTimes().Return(&openfgav1.TupleKey{
			Object: "obj:1",
		}, nil)
		iter1.EXPECT().Next(gomock.Any()).MaxTimes(1).Return(nil, errors.New("boom"))
		iter1.EXPECT().Stop().Times(1)
		producer1 := make(chan *iterator.Msg, 1)
		producer1 <- &iterator.Msg{Iter: iter1}
		close(producer1)
		producers = append(producers, iterator.NewStream(0, producer1))
		producer2 := make(chan *iterator.Msg, 1)
		producer2 <- &iterator.Msg{Iter: storage.NewStaticTupleKeyIterator([]*openfgav1.TupleKey{{
			Object: "obj:1",
		}})}
		close(producer2)
		producers = append(producers, iterator.NewStream(0, producer2))
		pool := concurrency.NewPool(ctx, 1)
		pool.Go(func(ctx context.Context) error {
			fastPathDifference(ctx, iterator.NewStreams(producers), res)
			return nil
		})
		msg, ok := <-res
		require.True(t, ok)
		require.Error(t, msg.Err)
		_, ok = <-res
		require.False(t, ok)
		err := pool.Wait()
		require.NoError(t, err)
	})
	t.Run("should_return_error_when_smaller_base_has_error", func(t *testing.T) {
		ctx := context.Background()
		ctrl := gomock.NewController(t)
		defer ctrl.Finish()

		res := make(chan *iterator.Msg)
		producers := make([]*iterator.Stream, 0)
		iter1 := mocks.NewMockIterator[*openfgav1.TupleKey](ctrl)
		iter1.EXPECT().Head(gomock.Any()).AnyTimes().Return(&openfgav1.TupleKey{
			Object: "obj:1",
		}, nil)
		iter1.EXPECT().Next(gomock.Any()).MaxTimes(1).Return(nil, errors.New("boom"))
		iter1.EXPECT().Stop().Times(1)
		producer1 := make(chan *iterator.Msg, 1)
		producer1 <- &iterator.Msg{Iter: iter1}
		close(producer1)
		producers = append(producers, iterator.NewStream(0, producer1))
		producer2 := make(chan *iterator.Msg, 1)
		producer2 <- &iterator.Msg{Iter: storage.NewStaticTupleKeyIterator([]*openfgav1.TupleKey{{
			Object: "obj:2",
		}})}
		close(producer2)
		producers = append(producers, iterator.NewStream(0, producer2))
		pool := concurrency.NewPool(ctx, 1)
		pool.Go(func(ctx context.Context) error {
			fastPathDifference(ctx, iterator.NewStreams(producers), res)
			return nil
		})
		msg, ok := <-res
		require.True(t, ok)
		require.Error(t, msg.Err)
		_, ok = <-res
		require.False(t, ok)
		err := pool.Wait()
		require.NoError(t, err)
	})
	t.Run("should_return_error_when_smaller_diff_has_error", func(t *testing.T) {
		ctx := context.Background()
		ctrl := gomock.NewController(t)
		defer ctrl.Finish()

		res := make(chan *iterator.Msg)
		producers := make([]*iterator.Stream, 0)
		producer1 := make(chan *iterator.Msg, 1)
		producer1 <- &iterator.Msg{Iter: storage.NewStaticTupleKeyIterator([]*openfgav1.TupleKey{{
			Object: "obj:2",
		}})}

		close(producer1)
		producers = append(producers, iterator.NewStream(0, producer1))
		iter1 := mocks.NewMockIterator[*openfgav1.TupleKey](ctrl)
		iter1.EXPECT().Head(gomock.Any()).MaxTimes(2).Return(&openfgav1.TupleKey{
			Object: "obj:1",
		}, nil)
		iter1.EXPECT().Next(gomock.Any()).MaxTimes(2).Return(&openfgav1.TupleKey{
			Object: "obj:1",
		}, nil)
		iter1.EXPECT().Head(gomock.Any()).MaxTimes(1).Return(nil, errors.New("boom"))
		iter1.EXPECT().Stop().Times(1)
		producer2 := make(chan *iterator.Msg, 1)
		producer2 <- &iterator.Msg{Iter: iter1}
		close(producer2)
		producers = append(producers, iterator.NewStream(0, producer2))
		pool := concurrency.NewPool(ctx, 1)
		pool.Go(func(ctx context.Context) error {
			fastPathDifference(ctx, iterator.NewStreams(producers), res)
			return nil
		})
		msg, ok := <-res
		require.True(t, ok)
		require.Error(t, msg.Err)
		_, ok = <-res
		require.False(t, ok)
		err := pool.Wait()
		require.NoError(t, err)
	})
}

func TestBreadthFirstRecursiveMatch(t *testing.T) {
	t.Cleanup(func() {
		goleak.VerifyNone(t)
	})

	tests := []struct {
		name                 string
		currentLevelUsersets *hashset.Set
		usersetFromUser      *hashset.Set
		readMocks            [][]*openfgav1.Tuple
		expectedOutcomes     []checkOutcome
	}{
		{
			name:                 "empty_userset",
			currentLevelUsersets: hashset.New(),
			usersetFromUser:      hashset.New(),
			expectedOutcomes:     []checkOutcome{},
		},
		{
			name:                 "duplicates_no_match_no_recursion",
			currentLevelUsersets: hashset.New("group:1", "group:2", "group:3", "group:1"),
			usersetFromUser:      hashset.New(),
			readMocks: [][]*openfgav1.Tuple{
				{{}},
				{{}},
				{{}},
			},
			expectedOutcomes: []checkOutcome{
				{resp: &ResolveCheckResponse{
					Allowed: false,
				}},
			},
		},
		{
			name:                 "duplicates_no_match_with_recursion",
			currentLevelUsersets: hashset.New("group:1", "group:2", "group:3"),
			usersetFromUser:      hashset.New(),
			readMocks: [][]*openfgav1.Tuple{
				{{Key: tuple.NewTupleKey("group:1", "parent", "group:3")}},
				{{Key: tuple.NewTupleKey("group:3", "parent", "group:2")}},
				{{Key: tuple.NewTupleKey("group:2", "parent", "group:1")}},
			},
			expectedOutcomes: []checkOutcome{
				{resp: &ResolveCheckResponse{
					Allowed: false,
				}},
				{resp: &ResolveCheckResponse{
					Allowed: false,
				}},
			},
		},
		{
			name:                 "duplicates_match_with_recursion",
			currentLevelUsersets: hashset.New("group:1", "group:2", "group:3"),
			usersetFromUser:      hashset.New("group:4"),
			readMocks: [][]*openfgav1.Tuple{
				{{Key: tuple.NewTupleKey("group:1", "parent", "group:3")}},
				{{Key: tuple.NewTupleKey("group:2", "parent", "group:1")}},
				{{Key: tuple.NewTupleKey("group:3", "parent", "group:4")}},
			},
			expectedOutcomes: []checkOutcome{
				{resp: &ResolveCheckResponse{
					Allowed: true,
				}},
			},
		},
		{
			name:                 "duplicates_match_with_recursion",
			currentLevelUsersets: hashset.New("group:1", "group:2", "group:3"),
			usersetFromUser:      hashset.New("group:4"),
			readMocks: [][]*openfgav1.Tuple{
				{{Key: tuple.NewTupleKey("group:1", "parent", "group:3")}},
				{{Key: tuple.NewTupleKey("group:2", "parent", "group:1")}},
				{{Key: tuple.NewTupleKey("group:3", "parent", "group:4")}},
			},
			expectedOutcomes: []checkOutcome{
				{resp: &ResolveCheckResponse{
					Allowed: true,
				}},
			},
		},
		{
			name:                 "no_duplicates_no_match_counts",
			currentLevelUsersets: hashset.New("group:1", "group:2", "group:3"),
			usersetFromUser:      hashset.New(),
			readMocks: [][]*openfgav1.Tuple{
				{{Key: tuple.NewTupleKey("group:1", "parent", "group:4")}},
				{{Key: tuple.NewTupleKey("group:2", "parent", "group:5")}},
				{{Key: tuple.NewTupleKey("group:3", "parent", "group:6")}},
				{{Key: tuple.NewTupleKey("group:6", "parent", "group:9")}},
				{{Key: tuple.NewTupleKey("group:7", "parent", "group:10")}},
				{{Key: tuple.NewTupleKey("group:8", "parent", "group:11")}},
				{{}},
				{{}},
				{{}},
			},
			expectedOutcomes: []checkOutcome{
				{resp: &ResolveCheckResponse{
					Allowed: false,
				}},
				{resp: &ResolveCheckResponse{
					Allowed: false,
				}},
				{resp: &ResolveCheckResponse{
					Allowed: false,
				}},
			},
		},
	}

	for _, tt := range tests {
		t.Run(tt.name, func(t *testing.T) {
			t.Parallel()
			ctrl := gomock.NewController(t)
			defer ctrl.Finish()

			storeID := ulid.Make().String()

			mockDatastore := mocks.NewMockRelationshipTupleReader(ctrl)
			for _, mock := range tt.readMocks {
				mockDatastore.EXPECT().Read(gomock.Any(), storeID, gomock.Any(), gomock.Any()).Times(1).Return(storage.NewStaticTupleIterator(mock), nil)
			}

			model := parser.MustTransformDSLToProto(`
				model
					schema 1.1
				type user
				type group
					relations
						define member: [user] or member from parent
						define parent: [group]
				`)

			req := &ResolveCheckRequest{
				StoreID:              storeID,
				AuthorizationModelID: ulid.Make().String(),
				TupleKey:             tuple.NewTupleKey("group:3", "member", "user:maria"),
				RequestMetadata:      NewCheckRequestMetadata(),
			}

			ts, err := typesystem.New(model)
			require.NoError(t, err)
			ctx := context.Background()
			ctx = setRequestContext(ctx, ts, mockDatastore, nil)

			checker := NewLocalChecker()
			mapping := &recursiveMapping{
				kind:             storage.TTUKind,
				tuplesetRelation: "parent",
			}
			checkOutcomeChan := make(chan checkOutcome, 100) // large buffer since there is no need to concurrently evaluate partial results
			checker.breadthFirstRecursiveMatch(ctx, req, mapping, &sync.Map{}, tt.currentLevelUsersets, tt.usersetFromUser, checkOutcomeChan)

			collectedOutcomes := make([]checkOutcome, 0)
			for outcome := range checkOutcomeChan {
				collectedOutcomes = append(collectedOutcomes, outcome)
			}
			require.Equal(t, tt.expectedOutcomes, collectedOutcomes)
		})
	}
}

func TestRecursiveTTUFastPath(t *testing.T) {
	t.Cleanup(func() {
		goleak.VerifyNone(t)
	})

	model := parser.MustTransformDSLToProto(`
				model
					schema 1.1
				type user
				type group
					relations
						define member: [user] or member from parent
						define parent: [group]
				`)
	tests := []struct {
		name                            string
		readStartingWithUserTuples      []*openfgav1.Tuple
		readStartingWithUserTuplesError error
		readTuples                      [][]*openfgav1.Tuple
		readTuplesError                 error
		expected                        *ResolveCheckResponse
		expectedError                   error
	}{
		{
			name: "happy_case",
			readStartingWithUserTuples: []*openfgav1.Tuple{
				{
					Key: tuple.NewTupleKey("group:1", "member", "user:maria"),
				},
			},
			readTuples: [][]*openfgav1.Tuple{
				{
					{
						Key: tuple.NewTupleKey("group:2a", "parent", "group:1a"),
					},
					{
						Key: tuple.NewTupleKey("group:3", "parent", "group:2a"),
					},
					{
						Key: tuple.NewTupleKey("group:3", "parent", "group:2"),
					},
				},
			},
			expected: &ResolveCheckResponse{
				Allowed: true,
			},
		},
	}

	for _, tt := range tests {
		t.Run(tt.name, func(t *testing.T) {
			t.Parallel()

			ctrl := gomock.NewController(t)
			defer ctrl.Finish()
			storeID := ulid.Make().String()

			mockDatastore := mocks.NewMockRelationshipTupleReader(ctrl)
			mockDatastore.EXPECT().ReadStartingWithUser(gomock.Any(), storeID, storage.ReadStartingWithUserFilter{
				ObjectType: "group",
				Relation:   "member",
				UserFilter: []*openfgav1.ObjectRelation{{Object: "user:maria"}},
				ObjectIDs:  nil,
			}, gomock.Any()).MaxTimes(1).Return(storage.NewStaticTupleIterator(tt.readStartingWithUserTuples), tt.readStartingWithUserTuplesError)

			for _, tuples := range tt.readTuples {
				mockDatastore.EXPECT().Read(gomock.Any(), storeID, gomock.Any(), gomock.Any()).MaxTimes(1).Return(storage.NewStaticTupleIterator(tuples), tt.readTuplesError)
			}
			ts, err := typesystem.New(model)
			require.NoError(t, err)
			rel, err := ts.GetRelation("group", "parent")
			require.NoError(t, err)

			req := &ResolveCheckRequest{
				StoreID:              storeID,
				AuthorizationModelID: ulid.Make().String(),
				TupleKey:             tuple.NewTupleKey("group:3", "member", "user:maria"),
				RequestMetadata:      NewCheckRequestMetadata(),
			}
			ctx := context.Background()
			ctx = setRequestContext(ctx, ts, mockDatastore, nil)
			checker := NewLocalChecker()
			result, err := checker.recursiveTTUFastPath(ctx, req, rel.GetRewrite(), storage.NewStaticTupleKeyIterator([]*openfgav1.TupleKey{{Object: "group:2", Relation: "parent", User: "group:1"}}))
			require.Equal(t, tt.expectedError, err)
			require.Equal(t, tt.expected.GetAllowed(), result.GetAllowed())
			require.Equal(t, tt.expected.GetResolutionMetadata(), result.GetResolutionMetadata())
		})
	}
}

func TestRecursiveUsersetFastPath(t *testing.T) {
	t.Cleanup(func() {
		goleak.VerifyNone(t)
	})
	tests := []struct {
		name                            string
		readStartingWithUserTuples      []*openfgav1.Tuple
		readStartingWithUserTuplesError error
		readUsersetTuples               [][]*openfgav1.Tuple
		readUsersetTuplesError          error
		expected                        *ResolveCheckResponse
		expectedError                   error
	}{
		{
			name:                       "no_user_assigned_to_group",
			readStartingWithUserTuples: []*openfgav1.Tuple{},
			readUsersetTuples: [][]*openfgav1.Tuple{
				{
					{
						Key: tuple.NewTupleKey("group:1", "member", "group:3#member"),
					},
				},
				{},
			},
			expected: &ResolveCheckResponse{
				Allowed: false,
			},
		},
		{
			name: "user_assigned_to_first_level_sub_group",
			readStartingWithUserTuples: []*openfgav1.Tuple{
				{
					Key: tuple.NewTupleKey("group:3", "member", "user:maria"),
				},
				{
					Key: tuple.NewTupleKey("group:4", "member", "user:maria"),
				},
			},
			readUsersetTuples: [][]*openfgav1.Tuple{
				{
					{
						Key: tuple.NewTupleKey("group:1", "member", "group:3#member"),
					},
				},
			},
			expected: &ResolveCheckResponse{
				Allowed: true,
			},
		},
		{
			name: "user_assigned_to_second_level_sub_group",
			readStartingWithUserTuples: []*openfgav1.Tuple{
				{
					Key: tuple.NewTupleKey("group:3", "member", "user:maria"),
				},
				{
					Key: tuple.NewTupleKey("group:4", "member", "user:maria"),
				},
			},
			readUsersetTuples: [][]*openfgav1.Tuple{
				{
					{
						Key: tuple.NewTupleKey("group:6", "member", "group:5#member"),
					},
				},
				{
					{
						Key: tuple.NewTupleKey("group:5", "member", "group:3#member"),
					},
				},
			},
			expected: &ResolveCheckResponse{
				Allowed: true,
			},
		},
		{
			name: "user_not_assigned_to_sub_group",
			readStartingWithUserTuples: []*openfgav1.Tuple{
				{
					Key: tuple.NewTupleKey("group:3", "member", "user:maria"),
				},
				{
					Key: tuple.NewTupleKey("group:4", "member", "user:maria"),
				},
			},
			readUsersetTuples: [][]*openfgav1.Tuple{
				{
					{
						Key: tuple.NewTupleKey("group:1", "member", "group:2#member"),
					},
				},
				{},
			},
			expected: &ResolveCheckResponse{
				Allowed: false,
			},
		},
		{
			name:                            "error_getting_tuple",
			readStartingWithUserTuples:      []*openfgav1.Tuple{},
			readStartingWithUserTuplesError: fmt.Errorf("mock error"),
			readUsersetTuples: [][]*openfgav1.Tuple{
				{
					{
						Key: tuple.NewTupleKey("group:1", "member", "group:2#member"),
					},
				},
				{},
			},
			expected:      nil,
			expectedError: fmt.Errorf("mock error"),
		},
	}
	for _, tt := range tests {
		t.Run(tt.name, func(t *testing.T) {
			t.Parallel()

			ctrl := gomock.NewController(t)
			defer ctrl.Finish()
			storeID := ulid.Make().String()
			mockDatastore := mocks.NewMockRelationshipTupleReader(ctrl)

			mockDatastore.EXPECT().ReadStartingWithUser(gomock.Any(), storeID, storage.ReadStartingWithUserFilter{
				ObjectType: "group",
				Relation:   "member",
				UserFilter: []*openfgav1.ObjectRelation{{Object: "user:maria"}},
				ObjectIDs:  nil,
			}, gomock.Any()).MaxTimes(1).Return(storage.NewStaticTupleIterator(tt.readStartingWithUserTuples), tt.readStartingWithUserTuplesError)

			for _, tuples := range tt.readUsersetTuples[1:] {
				mockDatastore.EXPECT().ReadUsersetTuples(gomock.Any(), storeID, gomock.Any(), gomock.Any()).MaxTimes(1).Return(storage.NewStaticTupleIterator(tuples), tt.readUsersetTuplesError)
			}
			model := parser.MustTransformDSLToProto(`
						model
							schema 1.1

						type user
						type group
							relations
								define member: [user, group#member]
`)

			ts, err := typesystem.New(model)
			require.NoError(t, err)
			ctx := setRequestContext(context.Background(), ts, mockDatastore, nil)

			req := &ResolveCheckRequest{
				StoreID:              storeID,
				AuthorizationModelID: ulid.Make().String(),
				TupleKey:             tuple.NewTupleKey("group:1", "member", "user:maria"),
				RequestMetadata:      NewCheckRequestMetadata(),
			}

			checker := NewLocalChecker()
			tupleKeys := make([]*openfgav1.TupleKey, 0, len(tt.readUsersetTuples[0]))
			for _, t := range tt.readUsersetTuples[0] {
				k := t.GetKey()
				tupleKeys = append(tupleKeys, &openfgav1.TupleKey{
					User:     k.GetUser(),
					Relation: k.GetRelation(),
					Object:   k.GetObject(),
				})
			}

			result, err := checker.recursiveUsersetFastPath(ctx, req, storage.NewStaticTupleKeyIterator(tupleKeys))
			require.Equal(t, tt.expectedError, err)
			require.Equal(t, tt.expected.GetAllowed(), result.GetAllowed())
			require.Equal(t, tt.expected.GetResolutionMetadata(), result.GetResolutionMetadata())
		})
	}

	t.Run("resolution_depth_exceeded", func(t *testing.T) {
		t.Parallel()
		ctrl := gomock.NewController(t)
		defer ctrl.Finish()

		storeID := ulid.Make().String()
		mockDatastore := mocks.NewMockRelationshipTupleReader(ctrl)
		mockDatastore.EXPECT().ReadStartingWithUser(gomock.Any(), storeID, gomock.Any(), gomock.Any()).MaxTimes(1).Return(
			storage.NewStaticTupleIterator([]*openfgav1.Tuple{
				{
					Key: tuple.NewTupleKey("group:bad", "member", "user:maria"),
				},
			}), nil)

		for i := 1; i < 26; i++ {
			mockDatastore.EXPECT().ReadUsersetTuples(gomock.Any(), storeID, gomock.Any(), gomock.Any()).MaxTimes(1).Return(
				storage.NewStaticTupleIterator([]*openfgav1.Tuple{
					{
						Key: tuple.NewTupleKey("group:"+strconv.Itoa(i+1), "member", "group:"+strconv.Itoa(i)+"#member"),
					},
				}), nil)
		}
		model := parser.MustTransformDSLToProto(`
							model
								schema 1.1

							type user
							type group
								relations
									define member: [user, group#member]

			`)

		ts, err := typesystem.New(model)
		require.NoError(t, err)
		ctx := setRequestContext(context.Background(), ts, mockDatastore, nil)

		req := &ResolveCheckRequest{
			StoreID:              storeID,
			AuthorizationModelID: ulid.Make().String(),
			TupleKey:             tuple.NewTupleKey("group:1", "member", "user:maria"),
			RequestMetadata:      NewCheckRequestMetadata(),
		}

		checker := NewLocalChecker()
		tupleKeys := []*openfgav1.TupleKey{{Object: "group:1", Relation: "member", User: "group:0#member"}}

		result, err := checker.recursiveUsersetFastPath(ctx, req, storage.NewStaticTupleKeyIterator(tupleKeys))
		require.Nil(t, result)
		require.Equal(t, ErrResolutionDepthExceeded, err)
	})
}

func TestBuildRecursiveMapper(t *testing.T) {
	storeID := ulid.Make().String()

	mockController := gomock.NewController(t)
	defer mockController.Finish()

	model := testutils.MustTransformDSLToProtoWithID(`
			model
				schema 1.1
			type user
			type group
				relations
					define member: [user]`)
	ts, err := typesystem.New(model)
	require.NoError(t, err)

	mockDatastore := mocks.NewMockRelationshipTupleReader(mockController)
	ctx := setRequestContext(context.Background(), ts, mockDatastore, nil)

	t.Run("recursive_userset", func(t *testing.T) {
		mockDatastore.EXPECT().ReadUsersetTuples(ctx, storeID, storage.ReadUsersetTuplesFilter{
			Object:   "document:1",
			Relation: "viewer",
			AllowedUserTypeRestrictions: []*openfgav1.RelationReference{
				typesystem.DirectRelationReference("group", "member"),
			},
		}, storage.ReadUsersetTuplesOptions{
			Consistency: storage.ConsistencyOptions{
				Preference: openfgav1.ConsistencyPreference_HIGHER_CONSISTENCY,
			},
		}).Times(1)

		mapping := &recursiveMapping{
			kind: storage.UsersetKind,
			allowedUserTypeRestrictions: []*openfgav1.RelationReference{
				typesystem.DirectRelationReference("group", "member"),
			},
		}
		res, err := buildRecursiveMapper(ctx, &ResolveCheckRequest{
			StoreID:     storeID,
			TupleKey:    tuple.NewTupleKey("document:1", "viewer", "user:maria"),
			Context:     testutils.MustNewStruct(t, map[string]interface{}{"x": "2"}),
			Consistency: openfgav1.ConsistencyPreference_HIGHER_CONSISTENCY,
		}, mapping)
		require.NoError(t, err)
		_, ok := res.(*storage.UsersetMapper)
		require.True(t, ok)
	})

	t.Run("recursive_ttu", func(t *testing.T) {
		mockDatastore.EXPECT().Read(ctx, storeID, tuple.NewTupleKey("document:1", "parent", ""), storage.ReadOptions{
			Consistency: storage.ConsistencyOptions{
				Preference: openfgav1.ConsistencyPreference_HIGHER_CONSISTENCY,
			},
		}).Times(1)

		mapping := &recursiveMapping{
			tuplesetRelation: "parent",
			kind:             storage.TTUKind,
		}
		res, err := buildRecursiveMapper(ctx, &ResolveCheckRequest{
			StoreID:     storeID,
			TupleKey:    tuple.NewTupleKey("document:1", "viewer", "user:maria"),
			Context:     testutils.MustNewStruct(t, map[string]interface{}{"x": "2"}),
			Consistency: openfgav1.ConsistencyPreference_HIGHER_CONSISTENCY,
		}, mapping)
		require.NoError(t, err)
		_, ok := res.(*storage.TTUMapper)
		require.True(t, ok)
	})
}

func TestCheckUsersetFastPathV2(t *testing.T) {
	t.Cleanup(func() {
		goleak.VerifyNone(t)
	})
	t.Run("non_public_wildcard_union", func(t *testing.T) {
		ctrl := gomock.NewController(t)
		defer ctrl.Finish()

		storeID := ulid.Make().String()

		mockDatastore := mocks.NewMockOpenFGADatastore(ctrl)
		mockDatastore.EXPECT().ReadStartingWithUser(gomock.Any(), storeID, storage.ReadStartingWithUserFilter{
			ObjectType: "group",
			Relation:   "members",
			UserFilter: []*openfgav1.ObjectRelation{{Object: "user:1"}},
			ObjectIDs:  nil,
		}, storage.ReadStartingWithUserOptions{
			Consistency: storage.ConsistencyOptions{
				Preference: openfgav1.ConsistencyPreference_UNSPECIFIED,
			},
			WithResultsSortedAscending: true,
		},
		).MaxTimes(1).Return(storage.NewStaticTupleIterator([]*openfgav1.Tuple{
			{Key: tuple.NewTupleKey("group:1", "members", "user:1")},
		}), nil)
		mockDatastore.EXPECT().ReadStartingWithUser(gomock.Any(), storeID, storage.ReadStartingWithUserFilter{
			ObjectType: "group",
			Relation:   "public",
			UserFilter: []*openfgav1.ObjectRelation{
				{Object: "user:1"},
				{Object: tuple.TypedPublicWildcard("user")},
			},
			ObjectIDs: nil,
		}, storage.ReadStartingWithUserOptions{
			Consistency: storage.ConsistencyOptions{
				Preference: openfgav1.ConsistencyPreference_UNSPECIFIED,
			},
			WithResultsSortedAscending: true,
		},
		).MaxTimes(1).Return(storage.NewStaticTupleIterator(nil), nil)
		checker := NewLocalChecker()
		ctx := context.Background()

		model := testutils.MustTransformDSLToProtoWithID(`
			model
				schema 1.1
			type user
			type group
				relations
					define members: [user]
					define public: [user, user:*]
					define all: members or public
			type document
				relations
					define viewer: [group#all]
			`)

		ts, err := typesystem.New(model)
		require.NoError(t, err)

		ctx = typesystem.ContextWithTypesystem(ctx, ts)
		ctx = storage.ContextWithRelationshipTupleReader(ctx, mockDatastore)
		iter := storage.NewStaticTupleKeyIterator([]*openfgav1.TupleKey{{
			User:     "group:1#all",
			Relation: "viewer",
			Object:   "document:1",
		}})
		val, err := checker.checkUsersetFastPathV2(ctx, &ResolveCheckRequest{
			StoreID:              storeID,
			AuthorizationModelID: ts.GetAuthorizationModelID(),
			TupleKey:             tuple.NewTupleKey("document:1", "viewer", "user:1"),
		}, iter)
		require.NoError(t, err)
		require.NotNil(t, val)
		require.True(t, val.GetAllowed())
	})
	t.Run("non_public_wildcard_union_not_match", func(t *testing.T) {
		ctrl := gomock.NewController(t)
		defer ctrl.Finish()

		storeID := ulid.Make().String()

		mockDatastore := mocks.NewMockOpenFGADatastore(ctrl)
		mockDatastore.EXPECT().ReadStartingWithUser(gomock.Any(), storeID, storage.ReadStartingWithUserFilter{
			ObjectType: "group",
			Relation:   "members",
			UserFilter: []*openfgav1.ObjectRelation{{Object: "user:1"}},
			ObjectIDs:  nil,
		}, storage.ReadStartingWithUserOptions{
			Consistency: storage.ConsistencyOptions{
				Preference: openfgav1.ConsistencyPreference_UNSPECIFIED,
			},
			WithResultsSortedAscending: true,
		},
		).MaxTimes(1).Return(storage.NewStaticTupleIterator([]*openfgav1.Tuple{
			{Key: tuple.NewTupleKey("group:1", "members", "user:1")},
		}), nil)
		mockDatastore.EXPECT().ReadStartingWithUser(gomock.Any(), storeID, storage.ReadStartingWithUserFilter{
			ObjectType: "group",
			Relation:   "public",
			UserFilter: []*openfgav1.ObjectRelation{
				{Object: "user:1"},
				{Object: tuple.TypedPublicWildcard("user")},
			},
			ObjectIDs: nil,
		}, storage.ReadStartingWithUserOptions{
			Consistency: storage.ConsistencyOptions{
				Preference: openfgav1.ConsistencyPreference_UNSPECIFIED,
			},
			WithResultsSortedAscending: true,
		},
		).MaxTimes(1).Return(storage.NewStaticTupleIterator(nil), nil)
		checker := NewLocalChecker()
		ctx := context.Background()
		model := testutils.MustTransformDSLToProtoWithID(`
			model
				schema 1.1
			type user
			type group
				relations
					define members: [user]
					define public: [user, user:*]
					define all: members or public
			type document
				relations
					define viewer: [group#all]
			`)

		ts, err := typesystem.New(model)
		require.NoError(t, err)

		ctx = typesystem.ContextWithTypesystem(ctx, ts)
		ctx = storage.ContextWithRelationshipTupleReader(ctx, mockDatastore)
		iter := storage.NewStaticTupleKeyIterator([]*openfgav1.TupleKey{{
			User:     "group:1#all",
			Relation: "viewer",
			Object:   "document:1",
		}})
		val, err := checker.checkUsersetFastPathV2(ctx, &ResolveCheckRequest{
			StoreID:              storeID,
			AuthorizationModelID: ts.GetAuthorizationModelID(),
			TupleKey:             tuple.NewTupleKey("document:1", "viewer", "user:1"),
		}, iter)
		require.NoError(t, err)
		require.NotNil(t, val)
		require.True(t, val.GetAllowed())
	})
	t.Run("public_wildcard_union", func(t *testing.T) {
		ctrl := gomock.NewController(t)
		defer ctrl.Finish()

		storeID := ulid.Make().String()

		mockDatastore := mocks.NewMockOpenFGADatastore(ctrl)
		mockDatastore.EXPECT().ReadStartingWithUser(gomock.Any(), storeID, storage.ReadStartingWithUserFilter{
			ObjectType: "group",
			Relation:   "members",
			UserFilter: []*openfgav1.ObjectRelation{{Object: "user:1"}},
			ObjectIDs:  nil,
		}, storage.ReadStartingWithUserOptions{
			Consistency: storage.ConsistencyOptions{
				Preference: openfgav1.ConsistencyPreference_UNSPECIFIED,
			},
			WithResultsSortedAscending: true,
		},
		).MaxTimes(1).Return(storage.NewStaticTupleIterator(nil), nil)
		mockDatastore.EXPECT().ReadStartingWithUser(gomock.Any(), storeID, storage.ReadStartingWithUserFilter{
			ObjectType: "group",
			Relation:   "public",
			UserFilter: []*openfgav1.ObjectRelation{
				{Object: "user:1"},
				{Object: tuple.TypedPublicWildcard("user")},
			},
			ObjectIDs: nil,
		}, storage.ReadStartingWithUserOptions{
			Consistency: storage.ConsistencyOptions{
				Preference: openfgav1.ConsistencyPreference_UNSPECIFIED,
			},
			WithResultsSortedAscending: true,
		},
		).MaxTimes(1).Return(storage.NewStaticTupleIterator([]*openfgav1.Tuple{
			{Key: tuple.NewTupleKey("group:1", "public", "user:*")},
		}), nil)
		checker := NewLocalChecker()
		ctx := context.Background()

		model := testutils.MustTransformDSLToProtoWithID(`
			model
				schema 1.1
			type user
			type group
				relations
					define members: [user]
					define public: [user, user:*]
					define all: members or public
			type document
				relations
					define viewer: [group#all]
			`)

		ts, err := typesystem.New(model)
		require.NoError(t, err)

		ctx = typesystem.ContextWithTypesystem(ctx, ts)
		ctx = storage.ContextWithRelationshipTupleReader(ctx, mockDatastore)
		iter := storage.NewStaticTupleKeyIterator([]*openfgav1.TupleKey{{
			User:     "group:1#all",
			Relation: "viewer",
			Object:   "document:1",
		}})
		val, err := checker.checkUsersetFastPathV2(ctx, &ResolveCheckRequest{
			StoreID:              storeID,
			AuthorizationModelID: ts.GetAuthorizationModelID(),
			TupleKey:             tuple.NewTupleKey("document:1", "viewer", "user:1"),
		}, iter)
		require.NoError(t, err)
		require.NotNil(t, val)
		require.True(t, val.GetAllowed())
	})
	t.Run("public_wildcard_union_not_match", func(t *testing.T) {
		ctrl := gomock.NewController(t)
		defer ctrl.Finish()

		storeID := ulid.Make().String()

		mockDatastore := mocks.NewMockOpenFGADatastore(ctrl)
		mockDatastore.EXPECT().ReadStartingWithUser(gomock.Any(), storeID, storage.ReadStartingWithUserFilter{
			ObjectType: "group",
			Relation:   "members",
			UserFilter: []*openfgav1.ObjectRelation{{Object: "user:1"}},
			ObjectIDs:  nil,
		}, storage.ReadStartingWithUserOptions{
			Consistency: storage.ConsistencyOptions{
				Preference: openfgav1.ConsistencyPreference_UNSPECIFIED,
			},
			WithResultsSortedAscending: true,
		},
		).MaxTimes(1).Return(storage.NewStaticTupleIterator(nil), nil)
		mockDatastore.EXPECT().ReadStartingWithUser(gomock.Any(), storeID, storage.ReadStartingWithUserFilter{
			ObjectType: "group",
			Relation:   "public",
			UserFilter: []*openfgav1.ObjectRelation{
				{Object: "user:1"},
				{Object: tuple.TypedPublicWildcard("user")},
			},
			ObjectIDs: nil,
		}, storage.ReadStartingWithUserOptions{
			Consistency: storage.ConsistencyOptions{
				Preference: openfgav1.ConsistencyPreference_UNSPECIFIED,
			},
			WithResultsSortedAscending: true,
		},
		).MaxTimes(1).Return(storage.NewStaticTupleIterator([]*openfgav1.Tuple{
			{Key: tuple.NewTupleKey("group:1", "public", "user:*")},
		}), nil)
		checker := NewLocalChecker()
		ctx := context.Background()

		model := testutils.MustTransformDSLToProtoWithID(`
			model
				schema 1.1
			type user
			type group
				relations
					define members: [user]
					define public: [user, user:*]
					define all: members or public
			type document
				relations
					define viewer: [group#all]
			`)

		ts, err := typesystem.New(model)
		require.NoError(t, err)

		ctx = typesystem.ContextWithTypesystem(ctx, ts)
		ctx = storage.ContextWithRelationshipTupleReader(ctx, mockDatastore)
		iter := storage.NewStaticTupleKeyIterator([]*openfgav1.TupleKey{{
			User:     "group:2#all",
			Relation: "viewer",
			Object:   "document:1",
		}})
		val, err := checker.checkUsersetFastPathV2(ctx, &ResolveCheckRequest{
			StoreID:              storeID,
			AuthorizationModelID: ts.GetAuthorizationModelID(),
			TupleKey:             tuple.NewTupleKey("document:1", "viewer", "user:1"),
		}, iter)
		require.NoError(t, err)
		require.NotNil(t, val)
		require.False(t, val.GetAllowed())
	})

	t.Run("with_contextual_tuples_unsorted_works", func(t *testing.T) {
		storeID := ulid.Make().String()

		model := testutils.MustTransformDSLToProtoWithID(`
			model
				schema 1.1
			type user
			type group
				relations
					define member1: [user]
					define member2: [user]
					define intersect: member1 and member2
			type folder
				relations
					define target: [group#intersect]
			`)

		ts, err := typesystem.New(model)
		require.NoError(t, err)

		// left-hand side tuples returned by contextual tuples (unsorted) and DB (sorted)
		contextualTuples := []*openfgav1.TupleKey{
			tuple.NewTupleKey("group:3", "member1", "user:maria"),
			tuple.NewTupleKey("group:2", "member1", "user:maria"),
			tuple.NewTupleKey("group:1", "member1", "user:maria"),
		}
		dbTuples := []*openfgav1.TupleKey{
			tuple.NewTupleKey("group:1", "member2", "user:maria"),
			tuple.NewTupleKey("group:2", "member2", "user:maria"),
			tuple.NewTupleKey("group:3", "member2", "user:maria"),
		}

		// right-hand side tuples returned by DB
		usersetTuples := []*openfgav1.TupleKey{
			tuple.NewTupleKey("folder:target", "target", "group:1#intersect"),
		}
		usersetIterator := storage.NewStaticTupleKeyIterator(usersetTuples)

		ctrl := gomock.NewController(t)
		defer ctrl.Finish()
		mockDatastore := mocks.NewMockOpenFGADatastore(ctrl)
		mockDatastore.EXPECT().ReadStartingWithUser(gomock.Any(), storeID, storage.ReadStartingWithUserFilter{
			ObjectType: "group",
			Relation:   "member1",
			UserFilter: []*openfgav1.ObjectRelation{{Object: "user:maria"}},
			ObjectIDs:  nil,
		}, storage.ReadStartingWithUserOptions{
			WithResultsSortedAscending: true,
			Consistency: storage.ConsistencyOptions{
				Preference: openfgav1.ConsistencyPreference_UNSPECIFIED,
			}},
		).Times(1).
			Return(storage.NewStaticTupleIterator(nil), nil)
		mockDatastore.EXPECT().ReadStartingWithUser(gomock.Any(), storeID, storage.ReadStartingWithUserFilter{
			ObjectType: "group",
			Relation:   "member2",
			UserFilter: []*openfgav1.ObjectRelation{{Object: "user:maria"}},
			ObjectIDs:  nil,
		}, storage.ReadStartingWithUserOptions{
			WithResultsSortedAscending: true,
			Consistency: storage.ConsistencyOptions{
				Preference: openfgav1.ConsistencyPreference_UNSPECIFIED,
			}},
		).Times(1).
			Return(storage.NewStaticTupleIterator(testutils.ConvertTuplesKeysToTuples(dbTuples)), nil)

		ctx := setRequestContext(context.Background(), ts, mockDatastore, contextualTuples)

		checker := NewLocalChecker()
		checkResult, err := checker.checkUsersetFastPathV2(ctx, &ResolveCheckRequest{
			StoreID:              storeID,
			AuthorizationModelID: ts.GetAuthorizationModelID(),
			TupleKey:             tuple.NewTupleKey("folder:target", "target", "user:maria"),
		}, usersetIterator)
		require.NoError(t, err)
		require.NotNil(t, checkResult)
		require.True(t, checkResult.GetAllowed())
	})
}

func TestCheckTTUFastPathV2(t *testing.T) {
	t.Cleanup(func() {
		goleak.VerifyNone(t)
	})

	t.Run("non_public_wildcard_union", func(t *testing.T) {
		ctrl := gomock.NewController(t)
		defer ctrl.Finish()

		storeID := ulid.Make().String()

		mockDatastore := mocks.NewMockOpenFGADatastore(ctrl)
		mockDatastore.EXPECT().ReadStartingWithUser(gomock.Any(), storeID, storage.ReadStartingWithUserFilter{
			ObjectType: "group",
			Relation:   "members",
			UserFilter: []*openfgav1.ObjectRelation{{Object: "user:1"}},
			ObjectIDs:  nil,
		}, storage.ReadStartingWithUserOptions{
			Consistency: storage.ConsistencyOptions{
				Preference: openfgav1.ConsistencyPreference_UNSPECIFIED,
			},
			WithResultsSortedAscending: true,
		},
		).MaxTimes(1).Return(storage.NewStaticTupleIterator([]*openfgav1.Tuple{
			{Key: tuple.NewTupleKey("group:1", "members", "user:1")},
		}), nil)
		mockDatastore.EXPECT().ReadStartingWithUser(gomock.Any(), storeID, storage.ReadStartingWithUserFilter{
			ObjectType: "group",
			Relation:   "public",
			UserFilter: []*openfgav1.ObjectRelation{
				{Object: "user:1"},
				{Object: tuple.TypedPublicWildcard("user")},
			},
			ObjectIDs: nil,
		}, storage.ReadStartingWithUserOptions{
			Consistency: storage.ConsistencyOptions{
				Preference: openfgav1.ConsistencyPreference_UNSPECIFIED,
			},
			WithResultsSortedAscending: true,
		},
		).MaxTimes(1).Return(storage.NewStaticTupleIterator(nil), nil)
		checker := NewLocalChecker()
		ctx := context.Background()

		model := testutils.MustTransformDSLToProtoWithID(`
			model
				schema 1.1
			type user
			type group
				relations
					define members: [user]
					define public: [user, user:*]
					define all: members or public
			type document
				relations
					define parent: [group]
					define viewer: all from parent
			`)

		ts, err := typesystem.New(model)
		require.NoError(t, err)

		ctx = typesystem.ContextWithTypesystem(ctx, ts)
		ctx = storage.ContextWithRelationshipTupleReader(ctx, mockDatastore)
		iter := storage.NewStaticTupleKeyIterator([]*openfgav1.TupleKey{{
			User:     "group:1",
			Relation: "parent",
			Object:   "document:1",
		}})
		val, err := checker.checkTTUFastPathV2(ctx, &ResolveCheckRequest{
			StoreID:              storeID,
			AuthorizationModelID: ts.GetAuthorizationModelID(),
			TupleKey:             tuple.NewTupleKey("document:1", "viewer", "user:1"),
		}, typesystem.TupleToUserset("parent", "all"), iter)
		require.NoError(t, err)
		require.NotNil(t, val)
		require.True(t, val.GetAllowed())
	})

	t.Run("public_wildcard_union", func(t *testing.T) {
		ctrl := gomock.NewController(t)
		defer ctrl.Finish()

		storeID := ulid.Make().String()

		mockDatastore := mocks.NewMockOpenFGADatastore(ctrl)
		mockDatastore.EXPECT().ReadStartingWithUser(gomock.Any(), storeID, storage.ReadStartingWithUserFilter{
			ObjectType: "group",
			Relation:   "members",
			UserFilter: []*openfgav1.ObjectRelation{{Object: "user:1"}},
			ObjectIDs:  nil,
		}, storage.ReadStartingWithUserOptions{
			Consistency: storage.ConsistencyOptions{
				Preference: openfgav1.ConsistencyPreference_UNSPECIFIED,
			},
			WithResultsSortedAscending: true,
		},
		).MaxTimes(1).Return(storage.NewStaticTupleIterator(nil), nil)
		mockDatastore.EXPECT().ReadStartingWithUser(gomock.Any(), storeID, storage.ReadStartingWithUserFilter{
			ObjectType: "group",
			Relation:   "public",
			UserFilter: []*openfgav1.ObjectRelation{
				{Object: "user:1"},
				{Object: tuple.TypedPublicWildcard("user")},
			},
			ObjectIDs: nil,
		}, storage.ReadStartingWithUserOptions{
			Consistency: storage.ConsistencyOptions{
				Preference: openfgav1.ConsistencyPreference_UNSPECIFIED,
			},
			WithResultsSortedAscending: true,
		},
		).MaxTimes(1).Return(storage.NewStaticTupleIterator([]*openfgav1.Tuple{
			{Key: tuple.NewTupleKey("group:1", "public", "user:*")},
		}), nil)

		checker := NewLocalChecker()
		ctx := context.Background()

		model := testutils.MustTransformDSLToProtoWithID(`
			model
				schema 1.1
			type user
			type group
				relations
					define members: [user]
					define public: [user, user:*]
					define all: members or public
			type document
				relations
					define parent: [group]
					define viewer: all from parent
			`)

		ts, err := typesystem.New(model)
		require.NoError(t, err)

		ctx = typesystem.ContextWithTypesystem(ctx, ts)
		ctx = storage.ContextWithRelationshipTupleReader(ctx, mockDatastore)
		iter := storage.NewStaticTupleKeyIterator([]*openfgav1.TupleKey{{
			User:     "group:1",
			Relation: "parent",
			Object:   "document:1",
		}})
		val, err := checker.checkTTUFastPathV2(ctx, &ResolveCheckRequest{
			StoreID:              storeID,
			AuthorizationModelID: ts.GetAuthorizationModelID(),
			TupleKey:             tuple.NewTupleKey("document:1", "viewer", "user:1"),
		}, typesystem.TupleToUserset("parent", "all"), iter)
		require.NoError(t, err)
		require.NotNil(t, val)
		require.True(t, val.GetAllowed())
	})

	t.Run("non_public_wildcard_union_not_match", func(t *testing.T) {
		ctrl := gomock.NewController(t)
		defer ctrl.Finish()

		storeID := ulid.Make().String()

		mockDatastore := mocks.NewMockOpenFGADatastore(ctrl)
		mockDatastore.EXPECT().ReadStartingWithUser(gomock.Any(), storeID, storage.ReadStartingWithUserFilter{
			ObjectType: "group",
			Relation:   "members",
			UserFilter: []*openfgav1.ObjectRelation{{Object: "user:1"}},
			ObjectIDs:  nil,
		}, storage.ReadStartingWithUserOptions{
			Consistency: storage.ConsistencyOptions{
				Preference: openfgav1.ConsistencyPreference_UNSPECIFIED,
			},
			WithResultsSortedAscending: true,
		},
		).MaxTimes(1).Return(storage.NewStaticTupleIterator([]*openfgav1.Tuple{
			{Key: tuple.NewTupleKey("group:1", "members", "user:1")},
		}), nil)
		mockDatastore.EXPECT().ReadStartingWithUser(gomock.Any(), storeID, storage.ReadStartingWithUserFilter{
			ObjectType: "group",
			Relation:   "public",
			UserFilter: []*openfgav1.ObjectRelation{
				{Object: "user:1"},
				{Object: tuple.TypedPublicWildcard("user")},
			},
			ObjectIDs: nil,
		}, storage.ReadStartingWithUserOptions{
			Consistency: storage.ConsistencyOptions{
				Preference: openfgav1.ConsistencyPreference_UNSPECIFIED,
			},
			WithResultsSortedAscending: true,
		},
		).MaxTimes(1).Return(storage.NewStaticTupleIterator(nil), nil)
		checker := NewLocalChecker()
		ctx := context.Background()

		model := testutils.MustTransformDSLToProtoWithID(`
			model
				schema 1.1
			type user
			type group
				relations
					define members: [user]
					define public: [user, user:*]
					define all: members or public
			type document
				relations
					define parent: [group]
					define viewer: all from parent
			`)

		ts, err := typesystem.New(model)
		require.NoError(t, err)

		ctx = typesystem.ContextWithTypesystem(ctx, ts)
		ctx = storage.ContextWithRelationshipTupleReader(ctx, mockDatastore)
		iter := storage.NewStaticTupleKeyIterator([]*openfgav1.TupleKey{{
			User:     "group:2",
			Relation: "parent",
			Object:   "document:1",
		}})
		val, err := checker.checkTTUFastPathV2(ctx, &ResolveCheckRequest{
			StoreID:              storeID,
			AuthorizationModelID: ts.GetAuthorizationModelID(),
			TupleKey:             tuple.NewTupleKey("document:1", "viewer", "user:1"),
		}, typesystem.TupleToUserset("parent", "all"), iter)
		require.NoError(t, err)
		require.NotNil(t, val)
		require.False(t, val.GetAllowed())
	})

	t.Run("public_wildcard_union_not_match", func(t *testing.T) {
		ctrl := gomock.NewController(t)
		defer ctrl.Finish()

		storeID := ulid.Make().String()

		mockDatastore := mocks.NewMockOpenFGADatastore(ctrl)
		mockDatastore.EXPECT().ReadStartingWithUser(gomock.Any(), storeID, storage.ReadStartingWithUserFilter{
			ObjectType: "group",
			Relation:   "members",
			UserFilter: []*openfgav1.ObjectRelation{{Object: "user:1"}},
			ObjectIDs:  nil,
		}, storage.ReadStartingWithUserOptions{
			Consistency: storage.ConsistencyOptions{
				Preference: openfgav1.ConsistencyPreference_UNSPECIFIED,
			},
			WithResultsSortedAscending: true,
		},
		).MaxTimes(1).Return(storage.NewStaticTupleIterator(nil), nil)
		mockDatastore.EXPECT().ReadStartingWithUser(gomock.Any(), storeID, storage.ReadStartingWithUserFilter{
			ObjectType: "group",
			Relation:   "public",
			UserFilter: []*openfgav1.ObjectRelation{
				{Object: "user:1"},
				{Object: tuple.TypedPublicWildcard("user")},
			},
			ObjectIDs: nil,
		}, storage.ReadStartingWithUserOptions{
			Consistency: storage.ConsistencyOptions{
				Preference: openfgav1.ConsistencyPreference_UNSPECIFIED,
			},
			WithResultsSortedAscending: true,
		},
		).MaxTimes(1).Return(storage.NewStaticTupleIterator([]*openfgav1.Tuple{
			{Key: tuple.NewTupleKey("group:1", "public", "user:*")},
		}), nil)

		checker := NewLocalChecker()
		ctx := context.Background()

		model := testutils.MustTransformDSLToProtoWithID(`
			model
				schema 1.1
			type user
			type group
				relations
					define members: [user]
					define public: [user, user:*]
					define all: members or public
			type document
				relations
					define parent: [group]
					define viewer: all from parent
			`)

		ts, err := typesystem.New(model)
		require.NoError(t, err)

		ctx = typesystem.ContextWithTypesystem(ctx, ts)
		ctx = storage.ContextWithRelationshipTupleReader(ctx, mockDatastore)
		iter := storage.NewStaticTupleKeyIterator([]*openfgav1.TupleKey{{
			User:     "group:2",
			Relation: "parent",
			Object:   "document:1",
		}})
		val, err := checker.checkTTUFastPathV2(ctx, &ResolveCheckRequest{
			StoreID:              storeID,
			AuthorizationModelID: ts.GetAuthorizationModelID(),
			TupleKey:             tuple.NewTupleKey("document:1", "viewer", "user:1"),
		}, typesystem.TupleToUserset("parent", "all"), iter)
		require.NoError(t, err)
		require.NotNil(t, val)
		require.False(t, val.GetAllowed())
	})
	t.Run("with_contextual_tuples_unsorted_works", func(t *testing.T) {
		storeID := ulid.Make().String()
		model := testutils.MustTransformDSLToProtoWithID(`
			model
				schema 1.1
			type user
			type group
				relations
					define member1: [user]
					define member2: [user]
					define intersect: member1 and member2
			type folder
				relations
					define parent: [group]
					define target: intersect from parent
			`)

		ts, err := typesystem.New(model)
		require.NoError(t, err)
		ttuRewrite := typesystem.TupleToUserset("parent", "intersect")

		// left-hand side tuples (computed relation of TTU) returned by contextual tuples (unsorted) and DB (sorted)
		contextualTuples := []*openfgav1.TupleKey{
			tuple.NewTupleKey("group:3", "member1", "user:maria"),
			tuple.NewTupleKey("group:2", "member1", "user:maria"),
			tuple.NewTupleKey("group:1", "member1", "user:maria"),
		}
		dbTuples := []*openfgav1.TupleKey{
			tuple.NewTupleKey("group:1", "member2", "user:maria"),
			tuple.NewTupleKey("group:2", "member2", "user:maria"),
			tuple.NewTupleKey("group:3", "member2", "user:maria"),
		}

		// right-hand side tuples (tupleset of TTU) returned by DB
		tuplesets := []*openfgav1.TupleKey{
			tuple.NewTupleKey("folder:target", "parent", "group:1"),
		}
		rightHandSideIterator := storage.NewStaticTupleKeyIterator(tuplesets)

		ctrl := gomock.NewController(t)
		defer ctrl.Finish()
		mockDatastore := mocks.NewMockOpenFGADatastore(ctrl)
		mockDatastore.EXPECT().ReadStartingWithUser(gomock.Any(), storeID, storage.ReadStartingWithUserFilter{
			ObjectType: "group",
			Relation:   "member1",
			UserFilter: []*openfgav1.ObjectRelation{{Object: "user:maria"}},
			ObjectIDs:  nil,
		}, storage.ReadStartingWithUserOptions{
			WithResultsSortedAscending: true,
			Consistency: storage.ConsistencyOptions{
				Preference: openfgav1.ConsistencyPreference_UNSPECIFIED,
			}},
		).Times(1).
			Return(storage.NewStaticTupleIterator(nil), nil)
		mockDatastore.EXPECT().ReadStartingWithUser(gomock.Any(), storeID, storage.ReadStartingWithUserFilter{
			ObjectType: "group",
			Relation:   "member2",
			UserFilter: []*openfgav1.ObjectRelation{{Object: "user:maria"}},
			ObjectIDs:  nil,
		}, storage.ReadStartingWithUserOptions{
			WithResultsSortedAscending: true,
			Consistency: storage.ConsistencyOptions{
				Preference: openfgav1.ConsistencyPreference_UNSPECIFIED,
			}},
		).Times(1).
			Return(storage.NewStaticTupleIterator(testutils.ConvertTuplesKeysToTuples(dbTuples)), nil)

		ctx := setRequestContext(context.Background(), ts, mockDatastore, contextualTuples)

		checker := NewLocalChecker()

		checkResult, err := checker.checkTTUFastPathV2(ctx, &ResolveCheckRequest{
			StoreID:              storeID,
			AuthorizationModelID: ts.GetAuthorizationModelID(),
			TupleKey:             tuple.NewTupleKey("folder:target", "target", "user:maria"),
		}, ttuRewrite, rightHandSideIterator)
		require.NoError(t, err)
		require.NotNil(t, checkResult)
		require.True(t, checkResult.GetAllowed())
	})
}

<<<<<<< HEAD
func TestFanInIteratorChannels(t *testing.T) {
	t.Cleanup(func() {
		goleak.VerifyNone(t)
	})
	ctx := context.Background()

	channels := make([]chan *iterator.Msg, 1)
	channels[0] = make(chan *iterator.Msg, 1)
	channels[0] <- &iterator.Msg{Iter: storage.NewStaticTupleKeyIterator([]*openfgav1.TupleKey{})}
	close(channels[0])
	res := fanInIteratorChannels(ctx, channels)

	receivedCount := 0

	for {
		select {
		case _, ok := <-res:
			if !ok {
				require.Equal(t, 1, receivedCount)
				return
			}
			receivedCount++
		case <-time.After(1 * time.Second):
			require.Fail(t, "test timed out")
		}
	}

=======
func TestRecursiveTTUFastPathUnionAlgebraicOperations(t *testing.T) {
	t.Cleanup(func() {
		goleak.VerifyNone(t)
	})

	t.Run("happy_case", func(t *testing.T) {
		ctrl := gomock.NewController(t)
		defer ctrl.Finish()

		storeID := ulid.Make().String()

		checker := NewLocalChecker()
		t.Cleanup(checker.Close)

		model := testutils.MustTransformDSLToProtoWithID(`
			model
				schema 1.1
			type user
			type document
				relations
					define viewer: [user] or viewer from parent
					define parent: [document]`)

		ts, err := typesystem.New(model)
		require.NoError(t, err)

		t.Run("check_against_specific_user_works", func(t *testing.T) {
			mockDatastore := mocks.NewMockOpenFGADatastore(ctrl)
			mockDatastore.EXPECT().ReadStartingWithUser(gomock.Any(), storeID, storage.ReadStartingWithUserFilter{
				ObjectType: "document",
				Relation:   "viewer",
				UserFilter: []*openfgav1.ObjectRelation{{Object: "user:anne"}},
				ObjectIDs:  nil,
			}, storage.ReadStartingWithUserOptions{
				Consistency: storage.ConsistencyOptions{
					Preference: openfgav1.ConsistencyPreference_UNSPECIFIED,
				},
				WithResultsSortedAscending: true,
			},
			).Times(1).Return(storage.NewStaticTupleIterator([]*openfgav1.Tuple{
				{Key: tuple.NewTupleKey("document:parent", "viewer", "user:anne")},
			}), nil)

			ctx := setRequestContext(context.Background(), ts, mockDatastore, []*openfgav1.TupleKey{nil})

			iter := storage.NewStaticTupleKeyIterator([]*openfgav1.TupleKey{{
				User:     "document:parent",
				Relation: "parent",
				Object:   "document:target",
			}})

			val, err := checker.recursiveTTUFastPathUnionAlgebraicOperations(ctx, &ResolveCheckRequest{
				StoreID:              storeID,
				AuthorizationModelID: ts.GetAuthorizationModelID(),
				TupleKey:             tuple.NewTupleKey("document:target", "viewer", "user:anne"),
			}, typesystem.TupleToUserset("parent", "viewer"), iter)
			require.NoError(t, err)
			require.NotNil(t, val)
			require.True(t, val.GetAllowed())
		})
	})
>>>>>>> 12efba9d
}<|MERGE_RESOLUTION|>--- conflicted
+++ resolved
@@ -2701,7 +2701,69 @@
 	})
 }
 
-<<<<<<< HEAD
+func TestRecursiveTTUFastPathUnionAlgebraicOperations(t *testing.T) {
+	t.Cleanup(func() {
+		goleak.VerifyNone(t)
+	})
+
+	t.Run("happy_case", func(t *testing.T) {
+		ctrl := gomock.NewController(t)
+		defer ctrl.Finish()
+
+		storeID := ulid.Make().String()
+
+		checker := NewLocalChecker()
+		t.Cleanup(checker.Close)
+
+		model := testutils.MustTransformDSLToProtoWithID(`
+			model
+				schema 1.1
+			type user
+			type document
+				relations
+					define viewer: [user] or viewer from parent
+					define parent: [document]`)
+
+		ts, err := typesystem.New(model)
+		require.NoError(t, err)
+
+		t.Run("check_against_specific_user_works", func(t *testing.T) {
+			mockDatastore := mocks.NewMockOpenFGADatastore(ctrl)
+			mockDatastore.EXPECT().ReadStartingWithUser(gomock.Any(), storeID, storage.ReadStartingWithUserFilter{
+				ObjectType: "document",
+				Relation:   "viewer",
+				UserFilter: []*openfgav1.ObjectRelation{{Object: "user:anne"}},
+				ObjectIDs:  nil,
+			}, storage.ReadStartingWithUserOptions{
+				Consistency: storage.ConsistencyOptions{
+					Preference: openfgav1.ConsistencyPreference_UNSPECIFIED,
+				},
+				WithResultsSortedAscending: true,
+			},
+			).Times(1).Return(storage.NewStaticTupleIterator([]*openfgav1.Tuple{
+				{Key: tuple.NewTupleKey("document:parent", "viewer", "user:anne")},
+			}), nil)
+
+			ctx := setRequestContext(context.Background(), ts, mockDatastore, []*openfgav1.TupleKey{nil})
+
+			iter := storage.NewStaticTupleKeyIterator([]*openfgav1.TupleKey{{
+				User:     "document:parent",
+				Relation: "parent",
+				Object:   "document:target",
+			}})
+
+			val, err := checker.recursiveTTUFastPathUnionAlgebraicOperations(ctx, &ResolveCheckRequest{
+				StoreID:              storeID,
+				AuthorizationModelID: ts.GetAuthorizationModelID(),
+				TupleKey:             tuple.NewTupleKey("document:target", "viewer", "user:anne"),
+			}, typesystem.TupleToUserset("parent", "viewer"), iter)
+			require.NoError(t, err)
+			require.NotNil(t, val)
+			require.True(t, val.GetAllowed())
+		})
+	})
+}
+
 func TestFanInIteratorChannels(t *testing.T) {
 	t.Cleanup(func() {
 		goleak.VerifyNone(t)
@@ -2728,68 +2790,4 @@
 			require.Fail(t, "test timed out")
 		}
 	}
-
-=======
-func TestRecursiveTTUFastPathUnionAlgebraicOperations(t *testing.T) {
-	t.Cleanup(func() {
-		goleak.VerifyNone(t)
-	})
-
-	t.Run("happy_case", func(t *testing.T) {
-		ctrl := gomock.NewController(t)
-		defer ctrl.Finish()
-
-		storeID := ulid.Make().String()
-
-		checker := NewLocalChecker()
-		t.Cleanup(checker.Close)
-
-		model := testutils.MustTransformDSLToProtoWithID(`
-			model
-				schema 1.1
-			type user
-			type document
-				relations
-					define viewer: [user] or viewer from parent
-					define parent: [document]`)
-
-		ts, err := typesystem.New(model)
-		require.NoError(t, err)
-
-		t.Run("check_against_specific_user_works", func(t *testing.T) {
-			mockDatastore := mocks.NewMockOpenFGADatastore(ctrl)
-			mockDatastore.EXPECT().ReadStartingWithUser(gomock.Any(), storeID, storage.ReadStartingWithUserFilter{
-				ObjectType: "document",
-				Relation:   "viewer",
-				UserFilter: []*openfgav1.ObjectRelation{{Object: "user:anne"}},
-				ObjectIDs:  nil,
-			}, storage.ReadStartingWithUserOptions{
-				Consistency: storage.ConsistencyOptions{
-					Preference: openfgav1.ConsistencyPreference_UNSPECIFIED,
-				},
-				WithResultsSortedAscending: true,
-			},
-			).Times(1).Return(storage.NewStaticTupleIterator([]*openfgav1.Tuple{
-				{Key: tuple.NewTupleKey("document:parent", "viewer", "user:anne")},
-			}), nil)
-
-			ctx := setRequestContext(context.Background(), ts, mockDatastore, []*openfgav1.TupleKey{nil})
-
-			iter := storage.NewStaticTupleKeyIterator([]*openfgav1.TupleKey{{
-				User:     "document:parent",
-				Relation: "parent",
-				Object:   "document:target",
-			}})
-
-			val, err := checker.recursiveTTUFastPathUnionAlgebraicOperations(ctx, &ResolveCheckRequest{
-				StoreID:              storeID,
-				AuthorizationModelID: ts.GetAuthorizationModelID(),
-				TupleKey:             tuple.NewTupleKey("document:target", "viewer", "user:anne"),
-			}, typesystem.TupleToUserset("parent", "viewer"), iter)
-			require.NoError(t, err)
-			require.NotNil(t, val)
-			require.True(t, val.GetAllowed())
-		})
-	})
->>>>>>> 12efba9d
 }