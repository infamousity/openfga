package graph

import (
	"context"
	"errors"
	"fmt"
	"strconv"
	"strings"
	"sync"
	"sync/atomic"
	"time"

	"github.com/cespare/xxhash/v2"
	"github.com/prometheus/client_golang/prometheus"
	"github.com/prometheus/client_golang/prometheus/promauto"
	"go.opentelemetry.io/otel/attribute"
	"go.opentelemetry.io/otel/trace"
	"go.uber.org/zap"
	"golang.org/x/sync/singleflight"

	openfgav1 "github.com/openfga/api/proto/openfga/v1"

	"github.com/openfga/openfga/internal/build"
	"github.com/openfga/openfga/pkg/logger"
	"github.com/openfga/openfga/pkg/storage"
	"github.com/openfga/openfga/pkg/tuple"
)

var (
	_ storage.RelationshipTupleReader = (*CachedDatastore)(nil)

	tuplesCacheTotalCounter = promauto.NewCounterVec(prometheus.CounterOpts{
		Namespace: build.ProjectName,
		Name:      "tuples_cache_total_count",
		Help:      "The total number of created cached iterator instances.",
	}, []string{"operation"})

	tuplesCacheHitCounter = promauto.NewCounterVec(prometheus.CounterOpts{
		Namespace: build.ProjectName,
		Name:      "tuples_cache_hit_count",
		Help:      "The total number of cache hits from cached iterator instances.",
	}, []string{"operation"})

	tuplesCacheDiscardCounter = promauto.NewCounterVec(prometheus.CounterOpts{
		Namespace: build.ProjectName,
		Name:      "tuples_cache_discard_count",
		Help:      "The total number of discards from cached iterator instances.",
	}, []string{"operation"})

	tuplesCacheSizeHistogram = promauto.NewHistogramVec(prometheus.HistogramOpts{
		Namespace:                       build.ProjectName,
		Name:                            "tuples_cache_size",
		Help:                            "The number of tuples cached.",
		Buckets:                         []float64{0, 1, 10, 100, 1000, 5000, 10000},
		NativeHistogramBucketFactor:     1.1,
		NativeHistogramMaxBucketNumber:  100,
		NativeHistogramMinResetDuration: time.Hour,
	}, []string{"operation"})
)

// iterFunc is a function closure that returns an iterator
// from the underlying datastore.
type iterFunc func(ctx context.Context) (storage.TupleIterator, error)

type CachedDatastoreOpt func(*CachedDatastore)

// WithCachedDatastoreLogger sets the logger for the BoundedConcurrencyTupleReader.
func WithCachedDatastoreLogger(logger logger.Logger) CachedDatastoreOpt {
	return func(b *CachedDatastore) {
		b.logger = logger
	}
}

type CachedDatastore struct {
	storage.RelationshipTupleReader

	ctx           context.Context
	cache         storage.InMemoryCache[any]
	maxResultSize int
	ttl           time.Duration

	// sf is used to prevent draining the same iterator
	// across multiple requests.
	sf *singleflight.Group

	// wg is used to synchronize inflight goroutines from underlying
	// cached iterators.
	wg *sync.WaitGroup

	logger logger.Logger
}

// NewCachedDatastore returns a wrapper over a datastore that caches iterators in memory.
func NewCachedDatastore(
	ctx context.Context,
	inner storage.RelationshipTupleReader,
	cache storage.InMemoryCache[any],
	maxSize int,
	ttl time.Duration,
	sf *singleflight.Group,
	wg *sync.WaitGroup,
	opts ...CachedDatastoreOpt,
) *CachedDatastore {
	c := &CachedDatastore{
		ctx:                     ctx,
		RelationshipTupleReader: inner,
		cache:                   cache,
		maxResultSize:           maxSize,
		ttl:                     ttl,
		sf:                      sf,
		wg:                      wg,
		logger:                  logger.NewNoopLogger(),
	}

	for _, opt := range opts {
		opt(c)
	}

	return c
}

func (c *CachedDatastore) ReadStartingWithUser(
	ctx context.Context,
	store string,
	filter storage.ReadStartingWithUserFilter,
	options storage.ReadStartingWithUserOptions,
) (storage.TupleIterator, error) {
	ctx, span := tracer.Start(
		ctx,
		"cache.ReadStartingWithUser",
		trace.WithAttributes(attribute.Bool("cached", false)),
	)
	defer span.End()

	iter := func(ctx context.Context) (storage.TupleIterator, error) {
		return c.RelationshipTupleReader.ReadStartingWithUser(ctx, store, filter, options)
	}

	if options.Consistency.Preference == openfgav1.ConsistencyPreference_HIGHER_CONSISTENCY {
		return iter(ctx)
	}

	var b strings.Builder
	b.WriteString(
		storage.GetReadStartingWithUserCacheKeyPrefix(store, filter.ObjectType, filter.Relation),
	)

	// NOTE: while `storagewrapper` is only used in Check there is no need to limit the length of this
	// since at most it will have 2 entries (user and wildcard if possible)
	subjects := make([]string, 0, len(filter.UserFilter))
	for _, objectRel := range filter.UserFilter {
		subject := tuple.ToObjectRelationString(objectRel.GetObject(), objectRel.GetRelation())
		subjects = append(subjects, subject)
		b.WriteString(fmt.Sprintf("/%s", subject))
	}

	if filter.ObjectIDs != nil {
		hasher := xxhash.New()
		for _, oid := range filter.ObjectIDs.Values() {
			if _, err := hasher.WriteString(oid); err != nil {
				return nil, err
			}
		}

		b.WriteString(fmt.Sprintf("/%s", strconv.FormatUint(hasher.Sum64(), 10)))
	}

	return c.newCachedIteratorByUserObjectType(ctx, "ReadStartingWithUser", store, iter, b.String(), subjects, filter.ObjectType)
}

// ReadUsersetTuples see [storage.RelationshipTupleReader].ReadUsersetTuples.
func (c *CachedDatastore) ReadUsersetTuples(
	ctx context.Context,
	store string,
	filter storage.ReadUsersetTuplesFilter,
	options storage.ReadUsersetTuplesOptions,
) (storage.TupleIterator, error) {
	ctx, span := tracer.Start(
		ctx,
		"cache.ReadUsersetTuples",
		trace.WithAttributes(attribute.Bool("cached", false)),
	)
	defer span.End()

	iter := func(ctx context.Context) (storage.TupleIterator, error) {
		return c.RelationshipTupleReader.ReadUsersetTuples(ctx, store, filter, options)
	}

	if options.Consistency.Preference == openfgav1.ConsistencyPreference_HIGHER_CONSISTENCY {
		return iter(ctx)
	}

	var b strings.Builder
	b.WriteString(
		storage.GetReadUsersetTuplesCacheKeyPrefix(store, filter.Object, filter.Relation),
	)

	var rb strings.Builder
	var wb strings.Builder

	for _, userset := range filter.AllowedUserTypeRestrictions {
		if _, ok := userset.GetRelationOrWildcard().(*openfgav1.RelationReference_Relation); ok {
			rb.WriteString(fmt.Sprintf("/%s#%s", userset.GetType(), userset.GetRelation()))
		}
		if _, ok := userset.GetRelationOrWildcard().(*openfgav1.RelationReference_Wildcard); ok {
			wb.WriteString(fmt.Sprintf("/%s:*", userset.GetType()))
		}
	}

	// wildcard should have precedence
	if wb.Len() > 0 {
		b.WriteString(wb.String())
	}

	if rb.Len() > 0 {
		b.WriteString(rb.String())
	}

	return c.newCachedIteratorByObjectRelation(ctx, "ReadUsersetTuples", store, iter, b.String(), filter.Object, filter.Relation)
}

// Read see [storage.RelationshipTupleReader].Read.
func (c *CachedDatastore) Read(
	ctx context.Context,
	store string,
	tupleKey *openfgav1.TupleKey,
	options storage.ReadOptions,
) (storage.TupleIterator, error) {
	ctx, span := tracer.Start(
		ctx,
		"cache.Read",
		trace.WithAttributes(attribute.Bool("cached", false)),
	)
	defer span.End()

	iter := func(ctx context.Context) (storage.TupleIterator, error) {
		return c.RelationshipTupleReader.Read(ctx, store, tupleKey, options)
	}

	// this instance of Read is only called from TTU resolution path which always includes Object/Relation
	if tupleKey.GetRelation() == "" || !tuple.IsValidObject(tupleKey.GetObject()) {
		return iter(ctx)
	}

	if options.Consistency.Preference == openfgav1.ConsistencyPreference_HIGHER_CONSISTENCY {
		return iter(ctx)
	}

	var b strings.Builder
	b.WriteString(
		storage.GetReadCacheKey(store, tuple.TupleKeyToString(tupleKey)),
	)
	return c.newCachedIteratorByObjectRelation(ctx, "Read", store, iter, b.String(), tupleKey.GetObject(), tupleKey.GetRelation())
}

func findInCache(cache storage.InMemoryCache[any], store, key string, invalidEntityKeys []string) (*storage.TupleIteratorCacheEntry, bool) {
	var tupleEntry *storage.TupleIteratorCacheEntry
	var ok bool

	// The iterator cache has a TTL and will eventually consistent.
	if res := cache.Get(key); res != nil {
		tupleEntry, ok = res.(*storage.TupleIteratorCacheEntry)
		if !ok {
			return nil, false
		}
	} else {
		c.logger.Debug("CachedDatastore findInCache not found ", zap.String("store_id", store), zap.String("key", key))
		return nil, false
	}

	invalidCacheKey := storage.GetInvalidIteratorCacheKey(store)
<<<<<<< HEAD
	if res := c.cache.Get(invalidCacheKey); res != nil {
		invalidEntry := res.(*storage.InvalidEntityCacheEntry)
		if tupleEntry.LastModified.Before(invalidEntry.LastModified) {
			c.logger.Debug("CachedDatastore found in cache but has expired for invalidCacheKey",
				zap.String("store_id", store),
				zap.String("key", key),
				zap.Time("invalidEntry.LastModified", invalidEntry.LastModified),
				zap.Time("tupleEntry.LastModified", tupleEntry.LastModified))
=======
	if res := cache.Get(invalidCacheKey); res != nil {
		invalidEntry, ok := res.(*storage.InvalidEntityCacheEntry)
		if !ok || tupleEntry.LastModified.Before(invalidEntry.LastModified) {
>>>>>>> aa70e8d5
			return nil, false
		}
	}
	for _, invalidEntityKey := range invalidEntityKeys {
<<<<<<< HEAD
		if res := c.cache.Get(invalidEntityKey); res != nil {
			invalidEntry := res.(*storage.InvalidEntityCacheEntry)
			if tupleEntry.LastModified.Before(invalidEntry.LastModified) {
				c.logger.Debug("CachedDatastore findInCache but has expired for invalidEntry",
					zap.String("store_id", store),
					zap.String("key", key),
					zap.String("invalidEntityKey", invalidEntityKey),
					zap.Time("invalidEntry.LastModified", invalidEntry.LastModified),
					zap.Time("tupleEntry.LastModified", tupleEntry.LastModified))
=======
		if res := cache.Get(invalidEntityKey); res != nil {
			invalidEntry, ok := res.(*storage.InvalidEntityCacheEntry)
			if !ok || tupleEntry.LastModified.Before(invalidEntry.LastModified) {
>>>>>>> aa70e8d5
				return nil, false
			}
		}
	}
	c.logger.Debug("CachedDatastore findInCache ", zap.String("store_id", store), zap.String("key", key))

	return tupleEntry, true
}

func (c *CachedDatastore) newCachedIteratorByObjectRelation(
	ctx context.Context,
	operation string,
	store string,
	dsIterFunc iterFunc,
	cacheKey string,
	object string,
	relation string,
) (storage.TupleIterator, error) {
	objectType, objectID := tuple.SplitObject(object)
	invalidEntityKeys := storage.GetInvalidIteratorByObjectRelationCacheKeys(store, object, relation)
	return c.newCachedIterator(ctx, operation, store, dsIterFunc, cacheKey, invalidEntityKeys, objectType, objectID, relation, "")
}

func (c *CachedDatastore) newCachedIteratorByUserObjectType(
	ctx context.Context,
	operation string,
	store string,
	dsIterFunc iterFunc,
	cacheKey string,
	users []string,
	objectType string,
) (storage.TupleIterator, error) {
	// if all users in filter are of the same type, we can store in cache without the value
	var userType string
	for _, user := range users {
		userObjectType, _ := tuple.SplitObject(user)
		if userType == "" {
			userType = userObjectType
		} else if userType != userObjectType {
			userType = ""
			break
		}
	}

	invalidEntityKeys := storage.GetInvalidIteratorByUserObjectTypeCacheKeys(store, users, objectType)
	return c.newCachedIterator(ctx, operation, store, dsIterFunc, cacheKey, invalidEntityKeys, objectType, "", "", userType)
}

// newCachedIterator either returns a cached static iterator for a cache hit, or
// returns a new iterator that attempts to cache the results.
func (c *CachedDatastore) newCachedIterator(
	ctx context.Context,
	operation string,
	store string,
	dsIterFunc iterFunc,
	cacheKey string,
	invalidEntityKeys []string,
	objectType string,
	objectID string,
	relation string,
	userType string,
) (storage.TupleIterator, error) {
	span := trace.SpanFromContext(ctx)
	span.SetAttributes(attribute.String("cache_key", cacheKey))
	tuplesCacheTotalCounter.WithLabelValues(operation).Inc()

	if cacheEntry, ok := findInCache(c.cache, store, cacheKey, invalidEntityKeys); ok {
		tuplesCacheHitCounter.WithLabelValues(operation).Inc()
		span.SetAttributes(attribute.Bool("cached", true))

		staticIter := storage.NewStaticIterator[*storage.TupleRecord](cacheEntry.Tuples)

		return &cachedTupleIterator{
			objectID:   objectID,
			objectType: objectType,
			relation:   relation,
			userType:   userType,
			iter:       staticIter,
		}, nil
	}

	iter, err := dsIterFunc(ctx)
	if err != nil {
		return nil, err
	}

	return &cachedIterator{
		ctx:       c.ctx,
		iter:      iter,
		store:     store,
		operation: operation,
		// set an initial fraction capacity to balance constant reallocation and memory usage
		tuples:            make([]*openfgav1.Tuple, 0, c.maxResultSize/2),
		cacheKey:          cacheKey,
		invalidEntityKeys: invalidEntityKeys,
		cache:             c.cache,
		maxResultSize:     c.maxResultSize,
		ttl:               c.ttl,
		sf:                c.sf,
		objectType:        objectType,
		objectID:          objectID,
		relation:          relation,
		userType:          userType,
		wg:                c.wg,
		logger:            c.logger,
	}, nil
}

type cachedIterator struct {
	ctx               context.Context
	iter              storage.TupleIterator
	store             string
	operation         string
	cacheKey          string
	invalidEntityKeys []string
	cache             storage.InMemoryCache[any]
	ttl               time.Duration

	objectID   string
	objectType string
	relation   string
	userType   string

	// tuples is used to buffer tuples as they are read from `iter`.
	tuples []*openfgav1.Tuple

	// records is used to buffer tuples that might end up in cache.
	records []*storage.TupleRecord

	// maxResultSize is the maximum number of tuples to cache. If the number
	// of tuples found exceeds this value, it will not be cached.
	maxResultSize int

	// sf is used to prevent draining the same iterator
	// across multiple requests.
	sf *singleflight.Group

	// closeOnce is used to synchronize `.Close()` and ensure and stop
	// producing tuples it's only done once.
	closing atomic.Bool

	// mu is used to synchronize access to the iterator.
	mu sync.Mutex

	// wg is used to synchronize inflight goroutines spawned
	// when stopping the iterator.
	wg *sync.WaitGroup

	logger logger.Logger
}

// Next will return the next available tuple from the underlying iterator and
// will attempt to add to buffer if not yet full. To set buffered tuples in cache,
// you must call .Stop().
func (c *cachedIterator) Next(ctx context.Context) (*openfgav1.Tuple, error) {
	c.mu.Lock()
	defer c.mu.Unlock()

	if c.closing.Load() {
		return nil, storage.ErrIteratorDone
	}

	t, err := c.iter.Next(ctx)
	if err != nil {
		if !storage.IterIsDoneOrCancelled(err) {
			c.tuples = nil // don't store results that are incomplete
		}
		return nil, err
	}

	if c.tuples != nil {
		c.tuples = append(c.tuples, t)
		if len(c.tuples) >= c.maxResultSize {
			c.tuples = nil // don't store results that are incomplete
		}
	}

	return t, nil
}

// Stop terminates iteration over the underlying iterator.
//   - If there are incomplete results, they will not be cached.
//   - If the iterator is already fully consumed, it will be cached in the foreground.
//   - If the iterator is not fully consumed, it will be drained in the background,
//     and attempt will be made to cache its results.
func (c *cachedIterator) Stop() {
	c.mu.Lock()
	defer c.mu.Unlock()

	swapped := c.closing.CompareAndSwap(false, true)
	if !swapped {
		return
	}

	if c.tuples == nil || c.ctx.Err() != nil {
		c.iter.Stop()
		return
	}

	c.wg.Add(1)
	go func() {
		defer c.wg.Done()
		defer c.iter.Stop()

		// if cache is already set, we don't need to drain the iterator
		_, ok := findInCache(c.cache, c.store, c.cacheKey, c.invalidEntityKeys)
		if ok {
			c.iter.Stop()
			c.tuples = nil
			return
		}

		c.records = make([]*storage.TupleRecord, 0, len(c.tuples))

		for _, t := range c.tuples {
			c.addToBuffer(t)
		}

		// prevent goroutine if iterator was already consumed
		if _, err := c.iter.Head(c.ctx); errors.Is(err, storage.ErrIteratorDone) {
			c.flush()
			return
		}

		// prevent draining on the same iterator across multiple requests
		_, _, _ = c.sf.Do(c.cacheKey, func() (interface{}, error) {
			for {
				// attempt to drain the iterator to have it ready for subsequent calls
				t, err := c.iter.Next(c.ctx)
				if err != nil {
					if errors.Is(err, storage.ErrIteratorDone) {
						c.flush()
					}
					break
				}
				// if the size is exceeded we don't add anymore and exit
				if !c.addToBuffer(t) {
					break
				}
			}
			return nil, nil
		})
	}()
}

// Head see [storage.Iterator].Head.
func (c *cachedIterator) Head(ctx context.Context) (*openfgav1.Tuple, error) {
	c.mu.Lock()
	defer c.mu.Unlock()

	if c.closing.Load() {
		return nil, storage.ErrIteratorDone
	}

	return c.iter.Head(ctx)
}

// addToBuffer converts a proto tuple into a simpler storage.TupleRecord, removes
// any already known fields and adds it to the buffer if not yet full.
func (c *cachedIterator) addToBuffer(t *openfgav1.Tuple) bool {
	if c.tuples == nil {
		return false
	}

	tk := t.GetKey()
	object := tk.GetObject()
	objectType, objectID := tuple.SplitObject(object)
	userObjectType, userObjectID, userRelation := tuple.ToUserParts(tk.GetUser())

	record := &storage.TupleRecord{
		ObjectID:       objectID,
		ObjectType:     objectType,
		Relation:       tk.GetRelation(),
		UserObjectType: userObjectType,
		UserObjectID:   userObjectID,
		UserRelation:   userRelation,
	}

	if timestamp := t.GetTimestamp(); timestamp != nil {
		record.InsertedAt = timestamp.AsTime()
	}

	if condition := tk.GetCondition(); condition != nil {
		record.ConditionName = condition.GetName()
		record.ConditionContext = condition.GetContext()
	}

	// Remove any fields that are duplicated and known by iterator
	if c.objectID != "" && c.objectID == record.ObjectID {
		record.ObjectID = ""
	}
	if c.objectType != "" && c.objectType == record.ObjectType {
		record.ObjectType = ""
	}
	if c.relation != "" && c.relation == record.Relation {
		record.Relation = ""
	}
	if c.userType != "" && c.userType == record.UserObjectType {
		record.UserObjectType = ""
	}

	c.records = append(c.records, record)

	if len(c.records) >= c.maxResultSize {
		tuplesCacheDiscardCounter.WithLabelValues(c.operation).Inc()
		c.tuples = nil
		c.records = nil
	}

	return true
}

// flush will store copy of buffered tuples into cache.
func (c *cachedIterator) flush() {
	if c.tuples == nil || c.ctx.Err() != nil {
		c.logger.Debug("cachedIterator flush noop due to empty tuples or c.ctx.Err",
			zap.String("key", c.cacheKey),
			zap.Bool("nil_tuples", c.tuples == nil),
			zap.Error(c.ctx.Err()))
		return
	}

	// Copy tuples buffer into new destination before storing into cache
	// otherwise, the cache will be storing pointers. This should also help
	// with garbage collection.
	records := c.records
	c.tuples = nil
	c.records = nil

	c.logger.Debug("cachedIterator flush and update cache for ", zap.String("cacheKey", c.cacheKey))
	c.cache.Set(c.cacheKey, &storage.TupleIteratorCacheEntry{Tuples: records, LastModified: time.Now()}, c.ttl)
	for _, k := range c.invalidEntityKeys {
		c.cache.Delete(k)
	}
	tuplesCacheSizeHistogram.WithLabelValues(c.operation).Observe(float64(len(records)))
}<|MERGE_RESOLUTION|>--- conflicted
+++ resolved
@@ -253,7 +253,7 @@
 	return c.newCachedIteratorByObjectRelation(ctx, "Read", store, iter, b.String(), tupleKey.GetObject(), tupleKey.GetRelation())
 }
 
-func findInCache(cache storage.InMemoryCache[any], store, key string, invalidEntityKeys []string) (*storage.TupleIteratorCacheEntry, bool) {
+func findInCache(cache storage.InMemoryCache[any], store, key string, invalidEntityKeys []string, logger logger.Logger) (*storage.TupleIteratorCacheEntry, bool) {
 	var tupleEntry *storage.TupleIteratorCacheEntry
 	var ok bool
 
@@ -264,49 +264,37 @@
 			return nil, false
 		}
 	} else {
-		c.logger.Debug("CachedDatastore findInCache not found ", zap.String("store_id", store), zap.String("key", key))
+		logger.Debug("CachedDatastore findInCache not found ", zap.String("store_id", store), zap.String("key", key))
 		return nil, false
 	}
 
 	invalidCacheKey := storage.GetInvalidIteratorCacheKey(store)
-<<<<<<< HEAD
-	if res := c.cache.Get(invalidCacheKey); res != nil {
-		invalidEntry := res.(*storage.InvalidEntityCacheEntry)
-		if tupleEntry.LastModified.Before(invalidEntry.LastModified) {
-			c.logger.Debug("CachedDatastore found in cache but has expired for invalidCacheKey",
+	if res := cache.Get(invalidCacheKey); res != nil {
+		invalidEntry, ok := res.(*storage.InvalidEntityCacheEntry)
+		if !ok || tupleEntry.LastModified.Before(invalidEntry.LastModified) {
+			logger.Debug("CachedDatastore found in cache but has expired for invalidCacheKey",
 				zap.String("store_id", store),
 				zap.String("key", key),
 				zap.Time("invalidEntry.LastModified", invalidEntry.LastModified),
 				zap.Time("tupleEntry.LastModified", tupleEntry.LastModified))
-=======
-	if res := cache.Get(invalidCacheKey); res != nil {
-		invalidEntry, ok := res.(*storage.InvalidEntityCacheEntry)
-		if !ok || tupleEntry.LastModified.Before(invalidEntry.LastModified) {
->>>>>>> aa70e8d5
 			return nil, false
 		}
 	}
 	for _, invalidEntityKey := range invalidEntityKeys {
-<<<<<<< HEAD
-		if res := c.cache.Get(invalidEntityKey); res != nil {
-			invalidEntry := res.(*storage.InvalidEntityCacheEntry)
-			if tupleEntry.LastModified.Before(invalidEntry.LastModified) {
-				c.logger.Debug("CachedDatastore findInCache but has expired for invalidEntry",
+		if res := cache.Get(invalidEntityKey); res != nil {
+			invalidEntry, ok := res.(*storage.InvalidEntityCacheEntry)
+			if !ok || tupleEntry.LastModified.Before(invalidEntry.LastModified) {
+				logger.Debug("CachedDatastore findInCache but has expired for invalidEntry",
 					zap.String("store_id", store),
 					zap.String("key", key),
 					zap.String("invalidEntityKey", invalidEntityKey),
 					zap.Time("invalidEntry.LastModified", invalidEntry.LastModified),
 					zap.Time("tupleEntry.LastModified", tupleEntry.LastModified))
-=======
-		if res := cache.Get(invalidEntityKey); res != nil {
-			invalidEntry, ok := res.(*storage.InvalidEntityCacheEntry)
-			if !ok || tupleEntry.LastModified.Before(invalidEntry.LastModified) {
->>>>>>> aa70e8d5
 				return nil, false
 			}
 		}
 	}
-	c.logger.Debug("CachedDatastore findInCache ", zap.String("store_id", store), zap.String("key", key))
+	logger.Debug("CachedDatastore findInCache ", zap.String("store_id", store), zap.String("key", key))
 
 	return tupleEntry, true
 }
@@ -368,7 +356,7 @@
 	span.SetAttributes(attribute.String("cache_key", cacheKey))
 	tuplesCacheTotalCounter.WithLabelValues(operation).Inc()
 
-	if cacheEntry, ok := findInCache(c.cache, store, cacheKey, invalidEntityKeys); ok {
+	if cacheEntry, ok := findInCache(c.cache, store, cacheKey, invalidEntityKeys, c.logger); ok {
 		tuplesCacheHitCounter.WithLabelValues(operation).Inc()
 		span.SetAttributes(attribute.Bool("cached", true))
 
@@ -507,7 +495,7 @@
 		defer c.iter.Stop()
 
 		// if cache is already set, we don't need to drain the iterator
-		_, ok := findInCache(c.cache, c.store, c.cacheKey, c.invalidEntityKeys)
+		_, ok := findInCache(c.cache, c.store, c.cacheKey, c.invalidEntityKeys, c.logger)
 		if ok {
 			c.iter.Stop()
 			c.tuples = nil
