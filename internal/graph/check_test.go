--- conflicted
+++ resolved
@@ -1056,43 +1056,12 @@
 	})
 	require.NoError(t, err)
 
-<<<<<<< HEAD
-	model := parser.MustTransformDSLToProto(`model
-	schema 1.1
-type user
-type user_unreachable
-
-type company
-  relations
-	define member: [user]
-
-type org
-  relations
-	define member: [user]
-
-type document
-  relations
-	define wildcard: [user:*]
-	define userset: [org#member]
-	define multiple_userset: [org#member, company#member]
-	define a: [user]
-	define b: [user]
-	define union: a or b
-	define union_rewrite: union
-	define intersection: a and b
-	define difference: a but not b
-	define ttu: member from parent
-	define union_and_ttu: union and ttu
-	define union_or_ttu: union or ttu or union_rewrite
-	define intersection_of_ttus: union_or_ttu and union_and_ttu
-	define parent: [org]
-`)
-=======
 	model := parser.MustTransformDSLToProto(`
 		model
 			schema 1.1
 
 		type user
+		type user_unreachable
 
 		type company
 			relations
@@ -1119,7 +1088,6 @@
 				define intersection_of_ttus: union_or_ttu and union_and_ttu
 				define parent: [org]
 		`)
->>>>>>> 6aaad27d
 
 	ctx := typesystem.ContextWithTypesystem(
 		context.Background(),
