package graph

import (
	"context"
	"errors"
	"fmt"
	"strconv"
	"sync"
	"sync/atomic"
	"testing"
	"time"

	"github.com/openfga/openfga/internal/checkutil"
	"github.com/openfga/openfga/internal/tupleevaluator"

	"github.com/openfga/openfga/internal/mocks"

	"github.com/openfga/openfga/internal/concurrency"
	serverconfig "github.com/openfga/openfga/internal/server/config"

	"github.com/oklog/ulid/v2"
	openfgav1 "github.com/openfga/api/proto/openfga/v1"
	parser "github.com/openfga/language/pkg/go/transformer"
	"github.com/stretchr/testify/require"
	"go.uber.org/goleak"
	"go.uber.org/mock/gomock"
	"google.golang.org/protobuf/types/known/structpb"

	openfgaErrors "github.com/openfga/openfga/internal/errors"
	"github.com/openfga/openfga/pkg/logger"
	"github.com/openfga/openfga/pkg/storage"
	"github.com/openfga/openfga/pkg/storage/memory"
	"github.com/openfga/openfga/pkg/storage/storagewrappers"
	"github.com/openfga/openfga/pkg/testutils"
	"github.com/openfga/openfga/pkg/tuple"
	"github.com/openfga/openfga/pkg/typesystem"
)

var (
	falseHandler = func(context.Context) (*ResolveCheckResponse, error) {
		return &ResolveCheckResponse{
			Allowed: false,
			ResolutionMetadata: &ResolveCheckResponseMetadata{
				DatastoreQueryCount: 1,
			},
		}, nil
	}

	trueHandler = func(context.Context) (*ResolveCheckResponse, error) {
		return &ResolveCheckResponse{
			Allowed: true,
			ResolutionMetadata: &ResolveCheckResponseMetadata{
				DatastoreQueryCount: 1,
			},
		}, nil
	}

	depthExceededHandler = func(context.Context) (*ResolveCheckResponse, error) {
		return nil, ErrResolutionDepthExceeded
	}

	cyclicErrorHandler = func(context.Context) (*ResolveCheckResponse, error) {
		return &ResolveCheckResponse{
			Allowed: false,
			ResolutionMetadata: &ResolveCheckResponseMetadata{
				DatastoreQueryCount: 1,
				CycleDetected:       true,
			},
		}, nil
	}

	simulatedDBErrorMessage = "simulated db error"

	generalErrorHandler = func(context.Context) (*ResolveCheckResponse, error) {
		return nil, errors.New(simulatedDBErrorMessage)
	}
)

// usersetsChannelStruct is a helper data structure to allow initializing objectIDs with slices.
type usersetsChannelStruct struct {
	err            error
	objectRelation string
	objectIDs      []string
}

func usersetsChannelFromUsersetsChannelStruct(orig []usersetsChannelStruct) []usersetsChannelType {
	output := make([]usersetsChannelType, len(orig))
	for i, result := range orig {
		output[i] = usersetsChannelType{
			err:            result.err,
			objectRelation: result.objectRelation,
			objectIDs:      storage.NewSortedSet(),
		}
		for _, objectID := range result.objectIDs {
			output[i].objectIDs.Add(objectID)
		}
	}
	return output
}

func TestCheck_CorrectContext(t *testing.T) {
	checker := NewLocalChecker()
	t.Cleanup(checker.Close)

	t.Run("typesystem_missing_returns_error", func(t *testing.T) {
		_, err := checker.ResolveCheck(context.Background(), &ResolveCheckRequest{
			StoreID:              ulid.Make().String(),
			AuthorizationModelID: ulid.Make().String(),
			TupleKey:             tuple.NewTupleKey("document:1", "viewer", "user:maria"),
			RequestMetadata:      NewCheckRequestMetadata(20),
		})
		require.ErrorContains(t, err, "typesystem missing in context")
	})

	t.Run("datastore_missing_returns_error", func(t *testing.T) {
		model := testutils.MustTransformDSLToProtoWithID(`
			model
				schema 1.1
			type user
			type document
				relations
					define viewer: [user]`)
		ts, err := typesystem.New(model)
		require.NoError(t, err)
		ctx := typesystem.ContextWithTypesystem(context.Background(), ts)

		_, err = checker.ResolveCheck(ctx, &ResolveCheckRequest{
			StoreID:              ulid.Make().String(),
			AuthorizationModelID: model.GetId(),
			TupleKey:             tuple.NewTupleKey("document:1", "viewer", "user:maria"),
			RequestMetadata:      NewCheckRequestMetadata(20),
		})
		require.ErrorContains(t, err, "relationship tuple reader datastore missing in context")
	})
}

func TestExclusionCheckFuncReducer(t *testing.T) {
	t.Cleanup(func() {
		goleak.VerifyNone(t)
	})

	ctx := context.Background()

	concurrencyLimit := uint32(10)

	t.Run("requires_exactly_two_handlers", func(t *testing.T) {
		_, err := exclusion(ctx, concurrencyLimit)
		require.ErrorIs(t, err, openfgaErrors.ErrUnknown)

		_, err = exclusion(ctx, concurrencyLimit, falseHandler)
		require.ErrorIs(t, err, openfgaErrors.ErrUnknown)

		_, err = exclusion(ctx, concurrencyLimit, falseHandler, falseHandler, falseHandler)
		require.ErrorIs(t, err, openfgaErrors.ErrUnknown)

		_, err = exclusion(ctx, concurrencyLimit, falseHandler, falseHandler)
		require.NoError(t, err)
	})

	t.Run("true_butnot_true_return_false", func(t *testing.T) {
		resp, err := exclusion(ctx, concurrencyLimit, trueHandler, trueHandler)
		require.NoError(t, err)
		require.NotNil(t, resp)
		require.False(t, resp.GetAllowed())
		require.LessOrEqual(t, resp.GetResolutionMetadata().DatastoreQueryCount, uint32(1+1))
		require.False(t, resp.GetCycleDetected())
	})

	t.Run("true_butnot_false_return_true", func(t *testing.T) {
		resp, err := exclusion(ctx, concurrencyLimit, trueHandler, falseHandler)
		require.NoError(t, err)
		require.NotNil(t, resp)
		require.True(t, resp.GetAllowed())
		require.Equal(t, uint32(1+1), resp.GetResolutionMetadata().DatastoreQueryCount)
		require.False(t, resp.GetCycleDetected())
	})

	t.Run("false_butnot_true_return_false", func(t *testing.T) {
		resp, err := exclusion(ctx, concurrencyLimit, falseHandler, trueHandler)
		require.NoError(t, err)
		require.NotNil(t, resp)
		require.False(t, resp.GetAllowed())
		require.LessOrEqual(t, resp.GetResolutionMetadata().DatastoreQueryCount, uint32(1+1))
		require.False(t, resp.GetCycleDetected())
	})

	t.Run("false_butnot_false_return_false", func(t *testing.T) {
		resp, err := exclusion(ctx, concurrencyLimit, falseHandler, falseHandler)
		require.NoError(t, err)
		require.NotNil(t, resp)
		require.False(t, resp.GetAllowed())
		require.LessOrEqual(t, resp.GetResolutionMetadata().DatastoreQueryCount, uint32(1+1))
		require.False(t, resp.GetCycleDetected())
	})

	t.Run("true_butnot_err_return_err", func(t *testing.T) {
		resp, err := exclusion(ctx, concurrencyLimit, trueHandler, generalErrorHandler)
		require.EqualError(t, err, simulatedDBErrorMessage)
		require.Nil(t, resp)
	})

	t.Run("true_butnot_errResolutionDepth_return_errResolutionDepth", func(t *testing.T) {
		resp, err := exclusion(ctx, concurrencyLimit, trueHandler, depthExceededHandler)
		require.ErrorIs(t, err, ErrResolutionDepthExceeded)
		require.Nil(t, resp)
	})

	t.Run("true_butnot_cycle_return_false", func(t *testing.T) {
		resp, err := exclusion(ctx, concurrencyLimit, trueHandler, cyclicErrorHandler)
		require.NoError(t, err)
		require.NotNil(t, resp)
		require.False(t, resp.GetAllowed())
		require.True(t, resp.GetCycleDetected())
	})

	t.Run("false_butnot_err_return_false", func(t *testing.T) {
		resp, err := exclusion(ctx, concurrencyLimit, falseHandler, generalErrorHandler)
		require.NoError(t, err)
		require.NotNil(t, resp)
		require.False(t, resp.GetAllowed())
		require.False(t, resp.GetCycleDetected())
	})

	t.Run("false_butnot_errResolutionDepth_return_false", func(t *testing.T) {
		resp, err := exclusion(ctx, concurrencyLimit, falseHandler, depthExceededHandler)
		require.NoError(t, err)
		require.NotNil(t, resp)
		require.False(t, resp.GetAllowed())
		require.False(t, resp.GetCycleDetected())
	})

	t.Run("false_butnot_cycle_return_false", func(t *testing.T) {
		resp, err := exclusion(ctx, concurrencyLimit, falseHandler, cyclicErrorHandler)
		require.NoError(t, err)
		require.NotNil(t, resp)
		require.False(t, resp.GetAllowed())
	})

	t.Run("err_butnot_true_return_false", func(t *testing.T) {
		resp, err := exclusion(ctx, concurrencyLimit, generalErrorHandler, trueHandler)
		require.NoError(t, err)
		require.NotNil(t, resp)
		require.False(t, resp.GetAllowed())
		require.False(t, resp.GetCycleDetected())
	})

	t.Run("errResolutionDepth_butnot_true_return_false", func(t *testing.T) {
		resp, err := exclusion(ctx, concurrencyLimit, depthExceededHandler, trueHandler)
		require.NoError(t, err)
		require.NotNil(t, resp)
		require.False(t, resp.GetAllowed())
		require.False(t, resp.GetCycleDetected())
	})

	t.Run("cycle_butnot_true_return_false", func(t *testing.T) {
		resp, err := exclusion(ctx, concurrencyLimit, cyclicErrorHandler, trueHandler)
		require.NoError(t, err)
		require.NotNil(t, resp)
		require.False(t, resp.GetAllowed())
	})

	t.Run("err_butnot_false_return_err", func(t *testing.T) {
		resp, err := exclusion(ctx, concurrencyLimit, generalErrorHandler, falseHandler)
		require.EqualError(t, err, simulatedDBErrorMessage)
		require.Nil(t, resp)
	})

	t.Run("errResolutionDepth_butnot_false_return_errResolutionDepth", func(t *testing.T) {
		resp, err := exclusion(ctx, concurrencyLimit, depthExceededHandler, falseHandler)
		require.ErrorIs(t, err, ErrResolutionDepthExceeded)
		require.Nil(t, resp)
	})

	t.Run("cycle_butnot_false_return_false", func(t *testing.T) {
		resp, err := exclusion(ctx, concurrencyLimit, cyclicErrorHandler, falseHandler)
		require.NoError(t, err)
		require.NotNil(t, resp)
		require.False(t, resp.GetAllowed())
		require.True(t, resp.GetCycleDetected())
	})

	t.Run("cycle_butnot_err_return_false", func(t *testing.T) {
		resp, err := exclusion(ctx, concurrencyLimit, cyclicErrorHandler, generalErrorHandler)
		require.NoError(t, err)
		require.NotNil(t, resp)
		require.False(t, resp.GetAllowed())
		require.True(t, resp.GetCycleDetected())
	})

	t.Run("cycle_butnot_errResolutionDepth_return_false", func(t *testing.T) {
		resp, err := exclusion(ctx, concurrencyLimit, cyclicErrorHandler, depthExceededHandler)
		require.NoError(t, err)
		require.NotNil(t, resp)
		require.False(t, resp.GetAllowed())
		require.True(t, resp.GetCycleDetected())
	})

	t.Run("err_butnot_cycle_return_false", func(t *testing.T) {
		resp, err := exclusion(ctx, concurrencyLimit, generalErrorHandler, cyclicErrorHandler)
		require.NoError(t, err)
		require.NotNil(t, resp)
		require.False(t, resp.GetAllowed())
		require.True(t, resp.GetCycleDetected())
	})

	t.Run("errResolutionDepth_butnot_cycle_return_false", func(t *testing.T) {
		resp, err := exclusion(ctx, concurrencyLimit, depthExceededHandler, cyclicErrorHandler)
		require.NoError(t, err)
		require.NotNil(t, resp)
		require.False(t, resp.GetAllowed())
		require.True(t, resp.GetCycleDetected())
	})

	t.Run("cycle_butnot_cycle_return_false", func(t *testing.T) {
		resp, err := exclusion(ctx, concurrencyLimit, cyclicErrorHandler, cyclicErrorHandler)
		require.NoError(t, err)
		require.NotNil(t, resp)
		require.False(t, resp.GetAllowed())
		require.True(t, resp.GetCycleDetected())
	})

	t.Run("err_butnot_err_return_err", func(t *testing.T) {
		resp, err := exclusion(ctx, concurrencyLimit, generalErrorHandler, generalErrorHandler)
		require.ErrorContains(t, err, simulatedDBErrorMessage)
		require.Nil(t, resp)
	})

	t.Run("errResolutionDepth_butnot_errResolutionDepth_return_errResolutionDepth", func(t *testing.T) {
		resp, err := exclusion(ctx, concurrencyLimit, depthExceededHandler, depthExceededHandler)
		require.ErrorIs(t, err, ErrResolutionDepthExceeded)
		require.Nil(t, resp)
	})

	t.Run("aggregate_truthy_and_falsy_handlers_datastore_query_count", func(t *testing.T) {
		resp, err := exclusion(ctx, concurrencyLimit, falseHandler, trueHandler)
		require.NoError(t, err)
		require.False(t, resp.GetAllowed())
		require.LessOrEqual(t, resp.GetResolutionMetadata().DatastoreQueryCount, uint32(1+1))
	})

	t.Run("return_allowed:false_if_base_handler_evaluated_before_context_deadline", func(t *testing.T) {
		ctx, cancel := context.WithTimeout(ctx, 10*time.Millisecond)
		t.Cleanup(cancel)

		resp, err := exclusion(ctx, concurrencyLimit, falseHandler, falseHandler)
		require.NoError(t, err)
		require.False(t, resp.GetAllowed())
	})

	t.Run("return_allowed:false_if_base_handler_evaluated_before_context_cancelled", func(t *testing.T) {
		ctx, cancel := context.WithCancel(context.Background())
		t.Cleanup(cancel)

		var wg sync.WaitGroup

		wg.Add(1)
		go func() {
			defer wg.Done()
			time.Sleep(10 * time.Millisecond)
			cancel()
		}()

		resp, err := exclusion(ctx, concurrencyLimit, falseHandler, falseHandler)
		require.NoError(t, err)
		require.False(t, resp.GetAllowed())

		wg.Wait() // just to make sure to avoid test leaks
	})

	t.Run("return_allowed:false_if_sub_handler_evaluated_before_context_cancelled", func(t *testing.T) {
		ctx, cancel := context.WithCancel(context.Background())
		t.Cleanup(cancel)

		var wg sync.WaitGroup

		wg.Add(1)
		go func() {
			defer wg.Done()
			time.Sleep(10 * time.Millisecond)
			cancel()
		}()

		resp, err := exclusion(ctx, concurrencyLimit, trueHandler, trueHandler)
		require.NoError(t, err)
		require.False(t, resp.GetAllowed())

		wg.Wait() // just to make sure to avoid test leaks
	})

	t.Run("return_allowed:false_if_sub_handler_evaluated_before_base_cancelled", func(t *testing.T) {
		ctx, cancel := context.WithCancel(context.Background())
		t.Cleanup(cancel)

		var wg sync.WaitGroup

		slowTrueHandler := func(context.Context) (*ResolveCheckResponse, error) {
			time.Sleep(50 * time.Millisecond)

			return &ResolveCheckResponse{
				Allowed: true,
			}, nil
		}

		wg.Add(1)
		go func() {
			defer wg.Done()
			time.Sleep(10 * time.Millisecond)
			cancel()
		}()

		resp, err := exclusion(ctx, concurrencyLimit, slowTrueHandler, trueHandler)
		require.NoError(t, err)
		require.False(t, resp.GetAllowed())

		wg.Wait() // just to make sure to avoid test leaks
	})

	t.Run("return_allowed:false_if_subtract_handler_evaluated_before_context_cancelled", func(t *testing.T) {
		ctx, cancel := context.WithCancel(context.Background())
		t.Cleanup(cancel)

		var wg sync.WaitGroup

		wg.Add(1)
		go func() {
			defer wg.Done()
			time.Sleep(10 * time.Millisecond)
			cancel()
		}()

		resp, err := exclusion(ctx, concurrencyLimit, trueHandler, trueHandler)
		require.NoError(t, err)
		require.False(t, resp.GetAllowed())

		wg.Wait() // just to make sure to avoid test leaks
	})

	t.Run("return_error_if_context_deadline_before_resolution", func(t *testing.T) {
		ctx, cancel := context.WithTimeout(context.Background(), 10*time.Millisecond)
		t.Cleanup(cancel)

		slowTrueHandler := func(context.Context) (*ResolveCheckResponse, error) {
			time.Sleep(50 * time.Millisecond)
			return &ResolveCheckResponse{
				Allowed: true,
			}, nil
		}

		slowFalseHandler := func(context.Context) (*ResolveCheckResponse, error) {
			time.Sleep(50 * time.Millisecond)
			return &ResolveCheckResponse{
				Allowed: false,
			}, nil
		}

		resp, err := exclusion(ctx, concurrencyLimit, slowTrueHandler, slowFalseHandler)
		require.ErrorIs(t, err, context.DeadlineExceeded)
		require.Nil(t, resp)
	})

	t.Run("return_error_if_context_cancelled_before_resolution", func(t *testing.T) {
		ctx, cancel := context.WithCancel(context.Background())
		t.Cleanup(cancel)

		var wg sync.WaitGroup

		wg.Add(1)
		go func() {
			defer wg.Done()
			time.Sleep(10 * time.Millisecond)
			cancel()
		}()

		slowHandler := func(context.Context) (*ResolveCheckResponse, error) {
			time.Sleep(50 * time.Millisecond)
			return &ResolveCheckResponse{}, nil
		}

		resp, err := exclusion(ctx, concurrencyLimit, slowHandler, slowHandler)
		require.ErrorIs(t, err, context.Canceled)
		require.Nil(t, resp)

		wg.Wait() // just to make sure to avoid test leaks
	})
}

func TestIntersectionCheckFuncReducer(t *testing.T) {
	t.Cleanup(func() {
		goleak.VerifyNone(t)
	})

	ctx := context.Background()

	concurrencyLimit := uint32(10)

	t.Run("no_handlers_return_false", func(t *testing.T) {
		resp, err := intersection(ctx, concurrencyLimit)
		require.NoError(t, err)
		require.False(t, resp.GetAllowed())
		require.NotNil(t, resp.GetResolutionMetadata())
		require.False(t, resp.GetCycleDetected())
	})

	t.Run("false_return_false", func(t *testing.T) {
		resp, err := intersection(ctx, concurrencyLimit, falseHandler)
		require.NoError(t, err)
		require.False(t, resp.GetAllowed())
		require.Equal(t, uint32(1), resp.GetResolutionMetadata().DatastoreQueryCount)
		require.False(t, resp.GetCycleDetected())
	})

	t.Run("true_and_true_return_true", func(t *testing.T) {
		resp, err := intersection(ctx, concurrencyLimit, trueHandler, trueHandler)
		require.NoError(t, err)
		require.True(t, resp.GetAllowed())
		require.Equal(t, uint32(2), resp.GetResolutionMetadata().DatastoreQueryCount)
		require.False(t, resp.GetCycleDetected())
	})

	t.Run("true_and_false_return_false", func(t *testing.T) {
		resp, err := intersection(ctx, concurrencyLimit, trueHandler, falseHandler)
		require.NoError(t, err)
		require.False(t, resp.GetAllowed())
		require.LessOrEqual(t, resp.GetResolutionMetadata().DatastoreQueryCount, uint32(2))
		require.False(t, resp.GetCycleDetected())
	})

	t.Run("false_and_true_return_false", func(t *testing.T) {
		resp, err := intersection(ctx, concurrencyLimit, falseHandler, trueHandler)
		require.NoError(t, err)
		require.False(t, resp.GetAllowed())
		require.LessOrEqual(t, resp.GetResolutionMetadata().DatastoreQueryCount, uint32(2))
		require.False(t, resp.GetCycleDetected())
	})

	t.Run("false_and_false_return_false", func(t *testing.T) {
		resp, err := intersection(ctx, concurrencyLimit, falseHandler, falseHandler)
		require.NoError(t, err)
		require.False(t, resp.GetAllowed())
		require.Equal(t, uint32(1), resp.GetResolutionMetadata().DatastoreQueryCount)
		require.False(t, resp.GetCycleDetected())
	})

	t.Run("true_and_err_return_err", func(t *testing.T) {
		resp, err := intersection(ctx, concurrencyLimit, trueHandler, generalErrorHandler)
		require.EqualError(t, err, simulatedDBErrorMessage)
		require.Nil(t, resp)
	})

	t.Run("true_and_errResolutionDepth_return_err", func(t *testing.T) {
		resp, err := intersection(ctx, concurrencyLimit, trueHandler, depthExceededHandler)
		require.ErrorIs(t, err, ErrResolutionDepthExceeded)
		require.Nil(t, resp)
	})

	t.Run("true_and_cycle_return_false", func(t *testing.T) {
		resp, err := intersection(ctx, concurrencyLimit, trueHandler, cyclicErrorHandler)
		require.NoError(t, err)
		require.NotNil(t, resp)
		require.False(t, resp.GetAllowed())
		require.True(t, resp.GetCycleDetected())
	})

	t.Run("false_and_err_return_false", func(t *testing.T) {
		resp, err := intersection(ctx, concurrencyLimit, falseHandler, generalErrorHandler)
		require.NoError(t, err)
		require.NotNil(t, resp)
		require.False(t, resp.GetAllowed())
		require.False(t, resp.GetCycleDetected())
	})

	t.Run("false_and_errResolutionDepth_return_false", func(t *testing.T) {
		resp, err := intersection(ctx, concurrencyLimit, falseHandler, depthExceededHandler)
		require.NoError(t, err)
		require.NotNil(t, resp)
		require.False(t, resp.GetAllowed())
		require.False(t, resp.GetCycleDetected())
	})

	t.Run("false_and_cycle_return_false", func(t *testing.T) {
		resp, err := intersection(ctx, concurrencyLimit, falseHandler, cyclicErrorHandler)
		require.NoError(t, err)
		require.NotNil(t, resp)
		require.False(t, resp.GetAllowed())
	})

	t.Run("err_and_true_return_err", func(t *testing.T) {
		resp, err := intersection(ctx, concurrencyLimit, generalErrorHandler, trueHandler)
		require.EqualError(t, err, simulatedDBErrorMessage)
		require.Nil(t, resp)
	})

	t.Run("errResolutionDepth_and_true_return_err", func(t *testing.T) {
		resp, err := intersection(ctx, concurrencyLimit, depthExceededHandler, trueHandler)
		require.ErrorIs(t, err, ErrResolutionDepthExceeded)
		require.Nil(t, resp)
	})

	t.Run("cycle_and_true_return_false", func(t *testing.T) {
		resp, err := intersection(ctx, concurrencyLimit, cyclicErrorHandler, trueHandler)
		require.NoError(t, err)
		require.NotNil(t, resp)
		require.False(t, resp.GetAllowed())
		require.True(t, resp.GetCycleDetected())
	})

	t.Run("err_and_false_return_false", func(t *testing.T) {
		resp, err := intersection(ctx, concurrencyLimit, generalErrorHandler, falseHandler)
		require.NoError(t, err)
		require.NotNil(t, resp)
		require.False(t, resp.GetAllowed())
		require.False(t, resp.GetCycleDetected())
	})

	t.Run("errResolutionDepth_and_false_return_false", func(t *testing.T) {
		resp, err := intersection(ctx, concurrencyLimit, depthExceededHandler, falseHandler)
		require.NoError(t, err)
		require.NotNil(t, resp)
		require.False(t, resp.GetAllowed())
		require.False(t, resp.GetCycleDetected())
	})

	t.Run("cycle_and_false_return_false", func(t *testing.T) {
		resp, err := intersection(ctx, concurrencyLimit, cyclicErrorHandler, falseHandler)
		require.NoError(t, err)
		require.NotNil(t, resp)
		require.False(t, resp.GetAllowed())
	})

	t.Run("cycle_and_err_return_false", func(t *testing.T) {
		resp, err := intersection(ctx, concurrencyLimit, cyclicErrorHandler, generalErrorHandler)
		require.NoError(t, err)
		require.NotNil(t, resp)
		require.False(t, resp.GetAllowed())
		require.True(t, resp.GetCycleDetected())
	})

	t.Run("cycle_and_errResolutionDepth_return_false", func(t *testing.T) {
		resp, err := intersection(ctx, concurrencyLimit, cyclicErrorHandler, depthExceededHandler)
		require.NoError(t, err)
		require.NotNil(t, resp)
		require.False(t, resp.GetAllowed())
		require.True(t, resp.GetCycleDetected())
	})

	t.Run("err_and_cycle_return_false", func(t *testing.T) {
		resp, err := intersection(ctx, concurrencyLimit, generalErrorHandler, cyclicErrorHandler)
		require.NoError(t, err)
		require.NotNil(t, resp)
		require.False(t, resp.GetAllowed())
		require.True(t, resp.GetCycleDetected())
	})

	t.Run("errResolutionDepth_and_cycle_return_false", func(t *testing.T) {
		resp, err := intersection(ctx, concurrencyLimit, depthExceededHandler, cyclicErrorHandler)
		require.NoError(t, err)
		require.NotNil(t, resp)
		require.False(t, resp.GetAllowed())
		require.True(t, resp.GetCycleDetected())
	})

	t.Run("cycle_and_cycle_return_false", func(t *testing.T) {
		resp, err := intersection(ctx, concurrencyLimit, cyclicErrorHandler, cyclicErrorHandler)
		require.NoError(t, err)
		require.NotNil(t, resp)
		require.False(t, resp.GetAllowed())
		require.True(t, resp.GetCycleDetected())
	})

	t.Run("err_and_err_return_err", func(t *testing.T) {
		resp, err := intersection(ctx, concurrencyLimit, generalErrorHandler, generalErrorHandler)
		require.ErrorContains(t, err, simulatedDBErrorMessage)
		require.Nil(t, resp)
	})

	t.Run("errResolutionDepth_and_errResolutionDepth_return_errResolutionDepth", func(t *testing.T) {
		resp, err := intersection(ctx, concurrencyLimit, depthExceededHandler, depthExceededHandler)
		require.ErrorIs(t, err, ErrResolutionDepthExceeded)
		require.Nil(t, resp)
	})

	t.Run("true_and_cycle_and_err_return_err", func(t *testing.T) {
		resp, err := intersection(ctx, concurrencyLimit, trueHandler, cyclicErrorHandler, generalErrorHandler)
		require.NoError(t, err)
		require.NotNil(t, resp)
		require.False(t, resp.GetAllowed())
		require.True(t, resp.GetCycleDetected())
	})

	t.Run("aggregate_truthy_and_falsy_handlers_datastore_query_count", func(t *testing.T) {
		resp, err := intersection(ctx, concurrencyLimit, falseHandler, trueHandler)
		require.NoError(t, err)
		require.False(t, resp.GetAllowed())
		require.LessOrEqual(t, resp.GetResolutionMetadata().DatastoreQueryCount, uint32(1+1))
	})

	t.Run("cycle_and_false_reports_correct_datastore_query_count", func(t *testing.T) {
		resp, err := intersection(ctx, concurrencyLimit, cyclicErrorHandler, falseHandler)
		require.NoError(t, err)
		require.False(t, resp.GetAllowed())
		require.LessOrEqual(t, resp.GetResolutionMetadata().DatastoreQueryCount, uint32(1+1))
	})

	t.Run("return_allowed:false_if_falsy_handler_evaluated_before_context_deadline", func(t *testing.T) {
		ctx, cancel := context.WithTimeout(context.Background(), 10*time.Millisecond)
		t.Cleanup(cancel)

		resp, err := intersection(ctx, concurrencyLimit, falseHandler)
		require.NoError(t, err)
		require.False(t, resp.GetAllowed())
	})

	t.Run("return_true_if_truthy_handler_evaluated_before_context_deadline", func(t *testing.T) {
		ctx, cancel := context.WithTimeout(context.Background(), 10*time.Millisecond)
		t.Cleanup(cancel)

		resp, err := intersection(ctx, concurrencyLimit, trueHandler)
		require.NoError(t, err)
		require.True(t, resp.GetAllowed())
	})

	t.Run("return_error_if_context_deadline_before_truthy_handler", func(t *testing.T) {
		ctx, cancel := context.WithTimeout(context.Background(), 10*time.Millisecond)
		t.Cleanup(cancel)

		slowTrueHandler := func(context.Context) (*ResolveCheckResponse, error) {
			time.Sleep(50 * time.Millisecond)
			return &ResolveCheckResponse{
				Allowed: true,
			}, nil
		}

		resp, err := intersection(ctx, concurrencyLimit, slowTrueHandler)
		require.ErrorIs(t, err, context.DeadlineExceeded)
		require.Nil(t, resp)
	})

	t.Run("return_allowed:false_if_falsy_handler_evaluated_before_context_cancelled", func(t *testing.T) {
		ctx, cancel := context.WithCancel(context.Background())
		t.Cleanup(cancel)

		var wg sync.WaitGroup

		wg.Add(1)
		go func() {
			defer wg.Done()
			time.Sleep(10 * time.Millisecond)
			cancel()
		}()

		resp, err := intersection(ctx, concurrencyLimit, falseHandler)
		require.NoError(t, err)
		require.False(t, resp.GetAllowed())

		wg.Wait() // just to make sure to avoid test leaks
	})

	t.Run("return_error_if_context_deadline_before_resolution", func(t *testing.T) {
		ctx, cancel := context.WithTimeout(context.Background(), 10*time.Millisecond)
		t.Cleanup(cancel)

		slowTrueHandler := func(context.Context) (*ResolveCheckResponse, error) {
			time.Sleep(50 * time.Millisecond)
			return &ResolveCheckResponse{
				Allowed: true,
			}, nil
		}

		resp, err := intersection(ctx, concurrencyLimit, slowTrueHandler)
		require.ErrorIs(t, err, context.DeadlineExceeded)
		require.Nil(t, resp)
	})

	t.Run("return_error_if_context_cancelled_before_resolution", func(t *testing.T) {
		ctx, cancel := context.WithCancel(context.Background())
		t.Cleanup(cancel)

		var wg sync.WaitGroup

		wg.Add(1)
		go func() {
			defer wg.Done()
			time.Sleep(10 * time.Millisecond)
			cancel()
		}()

		slowTrueHandler := func(context.Context) (*ResolveCheckResponse, error) {
			time.Sleep(50 * time.Millisecond)
			return &ResolveCheckResponse{
				Allowed: true,
			}, nil
		}

		resp, err := intersection(ctx, concurrencyLimit, slowTrueHandler)
		require.ErrorIs(t, err, context.Canceled)
		require.Nil(t, resp)

		wg.Wait() // just to make sure to avoid test leaks
	})
}

func TestNonStratifiableCheckQueries(t *testing.T) {
	checker, checkResolverCloser := NewOrderedCheckResolvers().Build()
	t.Cleanup(checkResolverCloser)

	t.Run("example_1", func(t *testing.T) {
		ds := memory.New()

		storeID := ulid.Make().String()

		err := ds.Write(context.Background(), storeID, nil, []*openfgav1.TupleKey{
			tuple.NewTupleKey("document:1", "viewer", "user:jon"),
			tuple.NewTupleKey("document:1", "restricted", "document:1#viewer"),
		})
		require.NoError(t, err)

		model := testutils.MustTransformDSLToProtoWithID(`
			model
				schema 1.1

			type user


			type document
				relations
					define viewer: [user] but not restricted
					define restricted: [user, document#viewer]`)

		ts, err := typesystem.New(model)
		require.NoError(t, err)

		ctx := typesystem.ContextWithTypesystem(
			context.Background(),
			ts,
		)

		ctx = storage.ContextWithRelationshipTupleReader(ctx, ds)

		resp, err := checker.ResolveCheck(ctx, &ResolveCheckRequest{
			StoreID:         storeID,
			TupleKey:        tuple.NewTupleKey("document:1", "viewer", "user:jon"),
			RequestMetadata: NewCheckRequestMetadata(10),
		})
		require.NoError(t, err)
		require.False(t, resp.GetAllowed())
	})

	t.Run("example_2", func(t *testing.T) {
		ds := memory.New()

		storeID := ulid.Make().String()

		err := ds.Write(context.Background(), storeID, nil, []*openfgav1.TupleKey{
			tuple.NewTupleKey("document:1", "viewer", "user:jon"),
			tuple.NewTupleKey("document:1", "restrictedb", "document:1#viewer"),
		})
		require.NoError(t, err)

		model := testutils.MustTransformDSLToProtoWithID(`
			model
				schema 1.1

			type user


			type document
				relations
					define viewer: [user] but not restricteda
					define restricteda: restrictedb
					define restrictedb: [user, document#viewer]
			`)

		ts, err := typesystem.New(model)
		require.NoError(t, err)

		ctx := typesystem.ContextWithTypesystem(
			context.Background(),
			ts,
		)

		ctx = storage.ContextWithRelationshipTupleReader(ctx, ds)

		resp, err := checker.ResolveCheck(ctx, &ResolveCheckRequest{
			StoreID:         storeID,
			TupleKey:        tuple.NewTupleKey("document:1", "viewer", "user:jon"),
			RequestMetadata: NewCheckRequestMetadata(10),
		})
		require.NoError(t, err)
		require.False(t, resp.GetAllowed())
	})
}

func TestResolveCheckDeterministic(t *testing.T) {
	checker, checkResolverCloser := NewOrderedCheckResolvers().Build()
	t.Cleanup(checkResolverCloser)

	t.Run("resolution_depth_resolves_deterministically", func(t *testing.T) {
		t.Parallel()

		ds := memory.New()

		storeID := ulid.Make().String()

		err := ds.Write(context.Background(), storeID, nil, []*openfgav1.TupleKey{
			tuple.NewTupleKey("document:1", "viewer", "group:eng#member"),
			tuple.NewTupleKey("document:1", "editor", "group:other1#member"),
			tuple.NewTupleKey("document:2", "editor", "group:eng#member"),
			tuple.NewTupleKey("document:2", "allowed", "user:jon"),
			tuple.NewTupleKey("document:2", "allowed", "user:x"),
			tuple.NewTupleKey("group:eng", "member", "group:fga#member"),
			tuple.NewTupleKey("group:eng", "member", "user:jon"),
			tuple.NewTupleKey("group:other1", "member", "group:other2#member"),
		})
		require.NoError(t, err)

		model := testutils.MustTransformDSLToProtoWithID(`
			model
				schema 1.1

			type user

			type group
				relations
					define other: [user]
					define member: [user, group#member] or other

			type document
				relations
					define allowed: [user]
					define viewer: [group#member] or editor
					define editor: [group#member] and allowed`)

		ts, err := typesystem.New(model)
		require.NoError(t, err)

		ctx := typesystem.ContextWithTypesystem(
			context.Background(),
			ts,
		)

		ctx = storage.ContextWithRelationshipTupleReader(ctx, ds)

		resp, err := checker.ResolveCheck(ctx, &ResolveCheckRequest{
			StoreID:         storeID,
			TupleKey:        tuple.NewTupleKey("document:1", "viewer", "user:jon"),
			RequestMetadata: NewCheckRequestMetadata(2),
		})
		require.NoError(t, err)
		require.True(t, resp.Allowed)

		resp, err = checker.ResolveCheck(ctx, &ResolveCheckRequest{
			StoreID:         storeID,
			TupleKey:        tuple.NewTupleKey("document:2", "editor", "user:x"),
			RequestMetadata: NewCheckRequestMetadata(2),
		})
		require.ErrorIs(t, err, ErrResolutionDepthExceeded)
		require.Nil(t, resp)
	})

	t.Run("exclusion_resolves_deterministically_1", func(t *testing.T) {
		t.Parallel()

		ds := memory.New()

		storeID := ulid.Make().String()

		err := ds.Write(context.Background(), storeID, nil, []*openfgav1.TupleKey{
			tuple.NewTupleKey("document:budget", "admin", "user:*"),
			tuple.NewTupleKeyWithCondition("document:budget", "viewer", "user:maria", "condX", nil),
		})
		require.NoError(t, err)

		model := testutils.MustTransformDSLToProtoWithID(`
			model
				schema 1.1

			type user

			type document
				relations
					define admin: [user:*]
					define viewer: [user with condX] but not admin

			condition condX(x: int) {
				x < 100
			}
			`)

		ts, err := typesystem.New(model)
		require.NoError(t, err)

		ctx := typesystem.ContextWithTypesystem(
			context.Background(),
			ts,
		)
		ctx = storage.ContextWithRelationshipTupleReader(ctx, ds)

		for i := 0; i < 2000; i++ {
			// subtract branch resolves to {allowed: true} even though the base branch
			// results in an error. Outcome should be falsey, not an error.
			resp, err := checker.ResolveCheck(ctx, &ResolveCheckRequest{
				StoreID:         storeID,
				TupleKey:        tuple.NewTupleKey("document:budget", "viewer", "user:maria"),
				RequestMetadata: NewCheckRequestMetadata(defaultResolveNodeLimit),
			})
			require.NoError(t, err)
			require.False(t, resp.GetAllowed())
		}
	})

	t.Run("exclusion_resolves_deterministically_2", func(t *testing.T) {
		t.Parallel()

		ds := memory.New()

		storeID := ulid.Make().String()

		err := ds.Write(context.Background(), storeID, nil, []*openfgav1.TupleKey{
			tuple.NewTupleKeyWithCondition("document:budget", "admin", "user:maria", "condX", nil),
		})
		require.NoError(t, err)

		model := testutils.MustTransformDSLToProtoWithID(`
			model
				schema 1.1

			type user

			type document
				relations
					define admin: [user with condX]
					define viewer: [user] but not admin

			condition condX(x: int) {
				x < 100
			}
			`)

		ts, err := typesystem.New(model)
		require.NoError(t, err)

		ctx := typesystem.ContextWithTypesystem(
			context.Background(),
			ts,
		)
		ctx = storage.ContextWithRelationshipTupleReader(ctx, ds)

		for i := 0; i < 2000; i++ {
			// base should resolve to {allowed: false} even though the subtract branch
			// results in an error. Outcome should be falsey, not an error.
			resp, err := checker.ResolveCheck(ctx, &ResolveCheckRequest{
				StoreID:         storeID,
				TupleKey:        tuple.NewTupleKey("document:budget", "viewer", "user:maria"),
				RequestMetadata: NewCheckRequestMetadata(defaultResolveNodeLimit),
			})
			require.NoError(t, err)
			require.False(t, resp.GetAllowed())
		}
	})
}

func TestCheckWithOneConcurrentGoroutineCausesNoDeadlock(t *testing.T) {
	const concurrencyLimit = 1
	ds := memory.New()
	defer ds.Close()

	storeID := ulid.Make().String()

	err := ds.Write(context.Background(), storeID, nil, []*openfgav1.TupleKey{
		tuple.NewTupleKey("document:1", "viewer", "group:1#member"),
		tuple.NewTupleKey("document:1", "viewer", "group:2#member"),
		tuple.NewTupleKey("group:1", "member", "group:1a#member"),
		tuple.NewTupleKey("group:1", "member", "group:1b#member"),
		tuple.NewTupleKey("group:2", "member", "group:2a#member"),
		tuple.NewTupleKey("group:2", "member", "group:2b#member"),
		tuple.NewTupleKey("group:2b", "member", "user:jon"),
	})
	require.NoError(t, err)

	checker, checkResolverCloser := NewOrderedCheckResolvers(
		WithLocalCheckerOpts(WithResolveNodeBreadthLimit(concurrencyLimit)),
	).Build()
	t.Cleanup(checkResolverCloser)

	model := testutils.MustTransformDSLToProtoWithID(`
		model
			schema 1.1

		type user
		type group
			relations
				define member: [user, group#member]
		type document
			relations
				define viewer: [group#member]`)

	ts, err := typesystem.New(model)
	require.NoError(t, err)

	ctx := typesystem.ContextWithTypesystem(
		context.Background(),
		ts,
	)
	ctx = storage.ContextWithRelationshipTupleReader(ctx, ds)

	resp, err := checker.ResolveCheck(ctx, &ResolveCheckRequest{
		StoreID:         storeID,
		TupleKey:        tuple.NewTupleKey("document:1", "viewer", "user:jon"),
		RequestMetadata: NewCheckRequestMetadata(25),
	})
	require.NoError(t, err)
	require.True(t, resp.Allowed)
}

func TestCheckDatastoreQueryCount(t *testing.T) {
	t.Cleanup(func() {
		goleak.VerifyNone(t)
	})
	ds := memory.New()
	defer ds.Close()

	storeID := ulid.Make().String()

	err := ds.Write(context.Background(), storeID, nil, []*openfgav1.TupleKey{
		tuple.NewTupleKey("document:x", "a", "user:jon"),
		tuple.NewTupleKey("document:x", "a", "user:maria"),
		tuple.NewTupleKey("document:x", "b", "user:maria"),
		tuple.NewTupleKey("document:x", "parent", "org:fga"),
		tuple.NewTupleKey("org:fga", "member", "user:maria"),
		tuple.NewTupleKey("company:fga", "member", "user:maria"),
		tuple.NewTupleKey("document:x", "userset", "org:fga#member"),
		tuple.NewTupleKey("document:x", "multiple_userset", "org:fga#member"),
		tuple.NewTupleKey("document:x", "multiple_userset", "company:fga#member"),
		tuple.NewTupleKey("document:public", "wildcard", "user:*"),
	})
	require.NoError(t, err)

	model := parser.MustTransformDSLToProto(`
		model
			schema 1.1

		type user

		type company
			relations
				define member: [user]

		type org
			relations
				define member: [user]

		type document
			relations
				define wildcard: [user:*]
				define userset: [org#member]
				define multiple_userset: [org#member, company#member]
				define a: [user]
				define b: [user]
				define union: a or b
				define union_rewrite: union
				define intersection: a and b
				define difference: a but not b
				define ttu: member from parent
				define union_and_ttu: union and ttu
				define union_or_ttu: union or ttu or union_rewrite
				define intersection_of_ttus: union_or_ttu and union_and_ttu
				define parent: [org]
		`)

	ts, err := typesystem.New(model)
	require.NoError(t, err)

	ctx := typesystem.ContextWithTypesystem(
		context.Background(),
		ts,
	)

	tests := []struct {
		name             string
		check            *openfgav1.TupleKey
		contextualTuples []*openfgav1.TupleKey
		allowed          bool
		minDBReads       uint32 // expected lowest value for number returned in the metadata
		maxDBReads       uint32 // expected highest value for number returned in the metadata. Actual db reads may be higher
	}{
		{
			name:       "no_direct_access",
			check:      tuple.NewTupleKey("document:x", "a", "user:unknown"),
			allowed:    false,
			minDBReads: 1, // both checkDirectUserTuple
			maxDBReads: 1,
		},
		{
			name:       "direct_access",
			check:      tuple.NewTupleKey("document:x", "a", "user:maria"),
			allowed:    true,
			minDBReads: 1, // checkDirectUserTuple needs to run
			maxDBReads: 1,
		},
		{
			name:             "direct_access_thanks_to_contextual_tuple", // NOTE: this is counting the read from memory as a database read!
			check:            tuple.NewTupleKey("document:x", "a", "user:unknown"),
			contextualTuples: []*openfgav1.TupleKey{tuple.NewTupleKey("document:x", "a", "user:unknown")},
			allowed:          true,
			minDBReads:       1, // checkDirectUserTuple needs to run
			maxDBReads:       1,
		},
		{
			name:       "union",
			check:      tuple.NewTupleKey("document:x", "union", "user:maria"),
			allowed:    true,
			minDBReads: 1, // checkDirectUserTuple needs to run
			maxDBReads: 1,
		},
		{
			name:       "union_no_access",
			check:      tuple.NewTupleKey("document:x", "union", "user:unknown"),
			allowed:    false,
			minDBReads: 2, // need to check all the conditions in the union
			maxDBReads: 2,
		},
		{
			name:       "intersection",
			check:      tuple.NewTupleKey("document:x", "intersection", "user:maria"),
			allowed:    true,
			minDBReads: 2, // need at minimum two direct tuple checks
			maxDBReads: 2, // at most two tuple checks
		},
		{
			name:       "intersection_no_access",
			check:      tuple.NewTupleKey("document:x", "intersection", "user:unknown"),
			allowed:    false,
			minDBReads: 1, // need at minimum one direct tuple checks (short circuit the ohter path)
			maxDBReads: 1,
		},
		{
			name:       "difference",
			check:      tuple.NewTupleKey("document:x", "difference", "user:jon"),
			allowed:    true,
			minDBReads: 2, // need at minimum two direct tuple checks
			maxDBReads: 2,
		},
		{
			name:       "difference_no_access",
			check:      tuple.NewTupleKey("document:x", "difference", "user:maria"),
			allowed:    false,
			minDBReads: 1, // if the "but not" condition returns quickly with "false", no need to evaluate the first branch
			maxDBReads: 2, // at most two tuple checks
		},
		{
			name:       "ttu",
			check:      tuple.NewTupleKey("document:x", "ttu", "user:maria"),
			allowed:    true,
			minDBReads: 2, // one read to find org:fga + one direct check if user:maria is a member of org:fga
			maxDBReads: 3, // one read to find org:fga + (one direct check + userset check) if user:maria is a member of org:fga
		},
		{
			name:       "ttu_no_access",
			check:      tuple.NewTupleKey("document:x", "ttu", "user:jon"),
			allowed:    false,
			minDBReads: 2, // one read to find org:fga + (one direct check) to see if user:jon is a member of org:fga
			maxDBReads: 2,
		},
		{
			name:       "userset_no_access_1",
			check:      tuple.NewTupleKey("document:no_access", "userset", "user:maria"),
			allowed:    false,
			minDBReads: 1, // 1 userset read (none found)
			maxDBReads: 1,
		},
		{
			name:       "userset_no_access_2",
			check:      tuple.NewTupleKey("document:x", "userset", "user:no_access"),
			allowed:    false,
			minDBReads: 2, // 1 userset read (1 found) follow by 1 direct tuple check (not found)
			maxDBReads: 2,
		},
		{
			name:       "userset_access",
			check:      tuple.NewTupleKey("document:x", "userset", "user:maria"),
			allowed:    true,
			minDBReads: 2, // 1 userset read (1 found) follow by 1 direct tuple check (found)
			maxDBReads: 2,
		},
		{
			name:       "multiple_userset_no_access",
			check:      tuple.NewTupleKey("document:x", "multiple_userset", "user:no_access"),
			allowed:    false,
			minDBReads: 3, // 1 userset read (2 found) follow by 2 direct tuple check (not found)
			maxDBReads: 4,
		},
		{
			name:       "multiple_userset_access",
			check:      tuple.NewTupleKey("document:x", "multiple_userset", "user:maria"),
			allowed:    true,
			minDBReads: 2, // 2 userset read (2 found) follow by 2 direct tuple check (found, returns immediately)
			maxDBReads: 4,
		},
		{
			name:       "wildcard_no_access",
			check:      tuple.NewTupleKey("document:x", "wildcard", "user:maria"),
			allowed:    false,
			minDBReads: 1, // 1 direct tuple read (not found)
			maxDBReads: 1,
		},
		{
			name:       "wildcard_access",
			check:      tuple.NewTupleKey("document:public", "wildcard", "user:maria"),
			allowed:    true,
			minDBReads: 1, // 1 direct tuple read (found)
			maxDBReads: 1,
		},
		// more complex scenarios
		{
			name:       "union_and_ttu",
			check:      tuple.NewTupleKey("document:x", "union_and_ttu", "user:maria"),
			allowed:    true,
			minDBReads: 3, // union (1 read) + ttu (2 reads)
			maxDBReads: 5, // union (2 reads) + ttu (3 reads)
		},
		{
			name:       "union_and_ttu_no_access",
			check:      tuple.NewTupleKey("document:x", "union_and_ttu", "user:unknown"),
			allowed:    false,
			minDBReads: 2, // min(union (2 reads), ttu (2 read))
			maxDBReads: 4, // max(union (2 reads), ttu (2 read))
		},
		{
			name:       "union_or_ttu",
			check:      tuple.NewTupleKey("document:x", "union_or_ttu", "user:maria"),
			allowed:    true,
			minDBReads: 1, // min(union (1 read), ttu (2 reads))
			maxDBReads: 3, // max(union (2 reads), ttu (3 reads))
		},
		{
			name:       "union_or_ttu_no_access",
			check:      tuple.NewTupleKey("document:x", "union_or_ttu", "user:unknown"),
			allowed:    false,
			minDBReads: 6, // union (2 reads) + ttu (2 reads) + union rewrite (2 reads)
			maxDBReads: 6,
		},
		{
			name:       "intersection_of_ttus", // union_or_ttu and union_and_ttu
			check:      tuple.NewTupleKey("document:x", "intersection_of_ttus", "user:maria"),
			allowed:    true,
			minDBReads: 4, // union_or_ttu (1 read) + union_and_ttu (3 reads)
			maxDBReads: 8, // union_or_ttu (3 reads) + union_and_ttu (5 reads)
		},
	}

	checker, checkResolverCloser := NewOrderedCheckResolvers(
		WithLocalCheckerOpts(WithMaxConcurrentReads(1)),
	).Build()
	t.Cleanup(checkResolverCloser)

	// run the test many times to exercise all the possible DBReads
	for i := 1; i < 1000; i++ {
		t.Run(fmt.Sprintf("iteration_%v", i), func(t *testing.T) {
			t.Parallel()
			for _, test := range tests {
				test := test
				t.Run(test.name, func(t *testing.T) {
					t.Parallel()

					ctx := storage.ContextWithRelationshipTupleReader(
						ctx,
						storagewrappers.NewCombinedTupleReader(
							ds,
							test.contextualTuples,
						),
					)

					res, err := checker.ResolveCheck(ctx, &ResolveCheckRequest{
						StoreID:          storeID,
						TupleKey:         test.check,
						ContextualTuples: test.contextualTuples,
						RequestMetadata:  NewCheckRequestMetadata(25),
					})
					require.NoError(t, err)
					require.Equal(t, res.Allowed, test.allowed)
					// minDBReads <= dbReads <= maxDBReads
					require.GreaterOrEqual(t, res.ResolutionMetadata.DatastoreQueryCount, test.minDBReads)
					require.LessOrEqual(t, res.ResolutionMetadata.DatastoreQueryCount, test.maxDBReads)
				})
			}
		})
	}
}

func TestCheckConditions(t *testing.T) {
	ds := memory.New()

	storeID := ulid.Make().String()

	tkConditionContext, err := structpb.NewStruct(map[string]interface{}{
		"param1": "ok",
	})
	require.NoError(t, err)

	model := parser.MustTransformDSLToProto(`
		model
			schema 1.1

		type user

		type folder
			relations
				define viewer: [user]

		type group
			relations
				define member: [user, group#member with condition1]

			type document
				relations
				define parent: [folder with condition1]
					define viewer: [group#member] or viewer from parent

		condition condition1(param1: string) {
			param1 == "ok"
		}`)

	tuples := []*openfgav1.TupleKey{
		tuple.NewTupleKeyWithCondition("document:x", "parent", "folder:x", "condition1", tkConditionContext),
		tuple.NewTupleKeyWithCondition("document:x", "parent", "folder:y", "condition1", nil),
		tuple.NewTupleKey("folder:y", "viewer", "user:bob"),
		tuple.NewTupleKey("document:1", "viewer", "group:eng#member"),
		tuple.NewTupleKey("document:1", "viewer", "group:eng#member"),
		tuple.NewTupleKeyWithCondition("group:eng", "member", "group:fga#member", "condition1", nil),
		tuple.NewTupleKey("group:fga", "member", "user:jon"),
	}

	err = ds.Write(context.Background(), storeID, nil, tuples)
	require.NoError(t, err)

	checker, checkResolverCloser := NewOrderedCheckResolvers().Build()
	t.Cleanup(checkResolverCloser)

	typesys, err := typesystem.NewAndValidate(
		context.Background(),
		model,
	)
	require.NoError(t, err)

	ctx := typesystem.ContextWithTypesystem(context.Background(), typesys)
	ctx = storage.ContextWithRelationshipTupleReader(ctx, ds)

	conditionContext, err := structpb.NewStruct(map[string]interface{}{
		"param1": "notok",
	})
	require.NoError(t, err)

	resp, err := checker.ResolveCheck(ctx, &ResolveCheckRequest{
		StoreID:              storeID,
		AuthorizationModelID: model.GetId(),
		TupleKey:             tuple.NewTupleKey("document:x", "parent", "folder:x"),
		RequestMetadata:      NewCheckRequestMetadata(1),
		Context:              conditionContext,
	})
	require.NoError(t, err)
	require.True(t, resp.Allowed)

	resp, err = checker.ResolveCheck(ctx, &ResolveCheckRequest{
		StoreID:              storeID,
		AuthorizationModelID: model.GetId(),
		TupleKey:             tuple.NewTupleKey("document:1", "viewer", "user:jon"),
		RequestMetadata:      NewCheckRequestMetadata(defaultResolveNodeLimit),
		Context:              conditionContext,
	})
	require.NoError(t, err)
	require.False(t, resp.Allowed)

	resp, err = checker.ResolveCheck(ctx, &ResolveCheckRequest{
		StoreID:              storeID,
		AuthorizationModelID: model.GetId(),
		TupleKey:             tuple.NewTupleKey("document:x", "viewer", "user:bob"),
		RequestMetadata:      NewCheckRequestMetadata(defaultResolveNodeLimit),
		Context:              conditionContext,
	})
	require.NoError(t, err)
	require.False(t, resp.Allowed)
}

func TestCheckDispatchCount(t *testing.T) {
	ds := memory.New()
	ctx := storage.ContextWithRelationshipTupleReader(context.Background(), ds)

	t.Run("dispatch_count_ttu", func(t *testing.T) {
		storeID := ulid.Make().String()

		model := parser.MustTransformDSLToProto(`
			model
				schema 1.1

			type user

			type folder
				relations
					define viewer: [user] or viewer from parent
					define parent: [folder]

			type doc
				relations
					define viewer: [user] or viewer from parent
					define parent: [folder]
			`)

		err := ds.Write(ctx, storeID, nil, []*openfgav1.TupleKey{
			tuple.NewTupleKey("folder:C", "viewer", "user:jon"),
			tuple.NewTupleKey("folder:B", "parent", "folder:C"),
			tuple.NewTupleKey("folder:A", "parent", "folder:B"),
			tuple.NewTupleKey("doc:readme", "parent", "folder:A"),
		})
		require.NoError(t, err)

		checker := NewLocalChecker()

		typesys, err := typesystem.NewAndValidate(
			context.Background(),
			model,
		)
		require.NoError(t, err)

		ctx = typesystem.ContextWithTypesystem(ctx, typesys)

		checkRequestMetadata := NewCheckRequestMetadata(5)

		resp, err := checker.ResolveCheck(ctx, &ResolveCheckRequest{
			StoreID:              storeID,
			AuthorizationModelID: model.GetId(),
			TupleKey:             tuple.NewTupleKey("doc:readme", "viewer", "user:jon"),
			RequestMetadata:      checkRequestMetadata,
		})
		require.NoError(t, err)
		require.True(t, resp.Allowed)

		require.Equal(t, uint32(3), checkRequestMetadata.DispatchCounter.Load())

		t.Run("direct_lookup_requires_no_dispatch", func(t *testing.T) {
			checkRequestMetadata := NewCheckRequestMetadata(5)

			resp, err := checker.ResolveCheck(ctx, &ResolveCheckRequest{
				StoreID:              storeID,
				AuthorizationModelID: model.GetId(),
				TupleKey:             tuple.NewTupleKey("doc:readme", "parent", "folder:A"),
				RequestMetadata:      checkRequestMetadata,
			})
			require.NoError(t, err)
			require.True(t, resp.Allowed)

			require.Zero(t, checkRequestMetadata.DispatchCounter.Load())
		})
	})

	t.Run("dispatch_count_multiple_direct_userset_lookups", func(t *testing.T) {
		storeID := ulid.Make().String()

		model := parser.MustTransformDSLToProto(`
			model
				schema 1.1

			type user

			type group
				relations
					define other: [user]
					define member: [user, group#member] or other

			type document
				relations
					define viewer: [group#member]
			`)

		err := ds.Write(ctx, storeID, nil, []*openfgav1.TupleKey{
			tuple.NewTupleKey("group:1", "member", "user:jon"),
			tuple.NewTupleKey("group:eng", "member", "group:1#member"),
			tuple.NewTupleKey("group:eng", "member", "group:2#member"),
			tuple.NewTupleKey("group:eng", "member", "group:3#member"),
			tuple.NewTupleKey("document:1", "viewer", "group:eng#member"),
		})
		require.NoError(t, err)

		checker := NewLocalChecker()

		typesys, err := typesystem.NewAndValidate(
			context.Background(),
			model,
		)
		require.NoError(t, err)

		ctx = typesystem.ContextWithTypesystem(ctx, typesys)
		checkRequestMetadata := NewCheckRequestMetadata(5)

		resp, err := checker.ResolveCheck(ctx, &ResolveCheckRequest{
			StoreID:              storeID,
			AuthorizationModelID: model.GetId(),
			TupleKey:             tuple.NewTupleKey("document:1", "viewer", "user:jon"),
			RequestMetadata:      checkRequestMetadata,
		})
		require.NoError(t, err)
		require.True(t, resp.Allowed)

		require.GreaterOrEqual(t, checkRequestMetadata.DispatchCounter.Load(), uint32(2))
		require.LessOrEqual(t, checkRequestMetadata.DispatchCounter.Load(), uint32(4))

		checkRequestMetadata = NewCheckRequestMetadata(5)

		resp, err = checker.ResolveCheck(ctx, &ResolveCheckRequest{
			StoreID:              storeID,
			AuthorizationModelID: model.GetId(),
			TupleKey:             tuple.NewTupleKey("document:1", "viewer", "user:other"),
			RequestMetadata:      checkRequestMetadata,
		})
		require.NoError(t, err)
		require.False(t, resp.Allowed)

		require.Equal(t, uint32(4), checkRequestMetadata.DispatchCounter.Load())
	})

	t.Run("dispatch_count_computed_userset_lookups", func(t *testing.T) {
		storeID := ulid.Make().String()

		model := parser.MustTransformDSLToProto(`
			model
				schema 1.1

			type user

			type document
				relations
					define owner: [user]
					define editor: [user] or owner`)

		err := ds.Write(ctx, storeID, nil, []*openfgav1.TupleKey{
			tuple.NewTupleKey("document:1", "owner", "user:jon"),
			tuple.NewTupleKey("document:2", "editor", "user:will"),
		})
		require.NoError(t, err)

		checker := NewLocalChecker()

		typesys, err := typesystem.NewAndValidate(
			context.Background(),
			model,
		)
		require.NoError(t, err)

		ctx = typesystem.ContextWithTypesystem(ctx, typesys)
		checkRequestMetadata := NewCheckRequestMetadata(5)
		resp, err := checker.ResolveCheck(ctx, &ResolveCheckRequest{
			StoreID:              storeID,
			AuthorizationModelID: model.GetId(),
			TupleKey:             tuple.NewTupleKey("document:1", "owner", "user:jon"),
			RequestMetadata:      checkRequestMetadata,
		})
		require.NoError(t, err)
		require.True(t, resp.Allowed)

		require.Zero(t, checkRequestMetadata.DispatchCounter.Load())

		checkRequestMetadata = NewCheckRequestMetadata(5)

		resp, err = checker.ResolveCheck(ctx, &ResolveCheckRequest{
			StoreID:              storeID,
			AuthorizationModelID: model.GetId(),
			TupleKey:             tuple.NewTupleKey("document:2", "editor", "user:will"),
			RequestMetadata:      checkRequestMetadata,
		})
		require.NoError(t, err)
		require.True(t, resp.Allowed)

		require.LessOrEqual(t, checkRequestMetadata.DispatchCounter.Load(), uint32(1))
		require.GreaterOrEqual(t, checkRequestMetadata.DispatchCounter.Load(), uint32(0))

		checkRequestMetadata = NewCheckRequestMetadata(5)
		resp, err = checker.ResolveCheck(ctx, &ResolveCheckRequest{
			StoreID:              storeID,
			AuthorizationModelID: model.GetId(),
			TupleKey:             tuple.NewTupleKey("document:2", "editor", "user:jon"),
			RequestMetadata:      checkRequestMetadata,
		})
		require.NoError(t, err)
		require.False(t, resp.Allowed)
		require.Equal(t, uint32(0), checkRequestMetadata.DispatchCounter.Load())
	})
}

func TestUnionCheckFuncReducer(t *testing.T) {
	t.Cleanup(func() {
		goleak.VerifyNone(t)
	})

	ctx := context.Background()

	concurrencyLimit := uint32(10)

	falseHandler := func(context.Context) (*ResolveCheckResponse, error) {
		return &ResolveCheckResponse{
			Allowed:            false,
			ResolutionMetadata: &ResolveCheckResponseMetadata{},
		}, nil
	}

	trueHandler := func(context.Context) (*ResolveCheckResponse, error) {
		return &ResolveCheckResponse{
			Allowed:            true,
			ResolutionMetadata: &ResolveCheckResponseMetadata{},
		}, nil
	}

	t.Run("no_handlers_return_allowed_false", func(t *testing.T) {
		resp, err := union(ctx, concurrencyLimit)
		require.NoError(t, err)
		require.NotNil(t, resp)
		require.False(t, resp.GetAllowed())
		require.False(t, resp.GetCycleDetected())
	})

	t.Run("true_or_true_return_true", func(t *testing.T) {
		resp, err := union(ctx, concurrencyLimit, trueHandler, trueHandler)
		require.NoError(t, err)
		require.NotNil(t, resp)
		require.True(t, resp.GetAllowed())
		require.False(t, resp.GetCycleDetected())
	})

	t.Run("true_or_false_return_true", func(t *testing.T) {
		resp, err := union(ctx, concurrencyLimit, trueHandler, falseHandler)
		require.NoError(t, err)
		require.NotNil(t, resp)
		require.True(t, resp.GetAllowed())
		require.False(t, resp.GetCycleDetected())
	})

	t.Run("false_or_true_return_true", func(t *testing.T) {
		resp, err := union(ctx, concurrencyLimit, falseHandler, trueHandler)
		require.NoError(t, err)
		require.NotNil(t, resp)
		require.True(t, resp.GetAllowed())
		require.False(t, resp.GetCycleDetected())
	})

	t.Run("false_or_false_return_false", func(t *testing.T) {
		resp, err := union(ctx, concurrencyLimit, falseHandler, falseHandler)
		require.NoError(t, err)
		require.NotNil(t, resp)
		require.False(t, resp.GetAllowed())
		require.False(t, resp.GetCycleDetected())
	})

	t.Run("true_or_err_return_true", func(t *testing.T) {
		resp, err := union(ctx, concurrencyLimit, trueHandler, generalErrorHandler)
		require.NoError(t, err)
		require.NotNil(t, resp)
		require.True(t, resp.GetAllowed())
		require.False(t, resp.GetCycleDetected())
	})

	t.Run("true_or_errResolutionDepth_return_true", func(t *testing.T) {
		resp, err := union(ctx, concurrencyLimit, trueHandler, depthExceededHandler)
		require.NoError(t, err)
		require.NotNil(t, resp)
		require.True(t, resp.GetAllowed())
		require.False(t, resp.GetCycleDetected())
	})

	t.Run("true_or_cycle_return_true", func(t *testing.T) {
		resp, err := union(ctx, concurrencyLimit, trueHandler, cyclicErrorHandler)
		require.NoError(t, err)
		require.NotNil(t, resp)
		require.True(t, resp.GetAllowed())
		require.False(t, resp.GetCycleDetected())
	})

	t.Run("false_or_err_return_err", func(t *testing.T) {
		resp, err := union(ctx, concurrencyLimit, falseHandler, generalErrorHandler)
		require.EqualError(t, err, simulatedDBErrorMessage)
		require.Nil(t, resp)
	})

	t.Run("false_or_errResolutionDepth_return_err", func(t *testing.T) {
		resp, err := union(ctx, concurrencyLimit, falseHandler, depthExceededHandler)
		require.ErrorIs(t, err, ErrResolutionDepthExceeded)
		require.Nil(t, resp)
	})

	t.Run("false_or_cycle_return_false", func(t *testing.T) {
		resp, err := union(ctx, concurrencyLimit, falseHandler, cyclicErrorHandler)
		require.NoError(t, err)
		require.NotNil(t, resp)
		require.False(t, resp.GetAllowed())
		require.True(t, resp.GetCycleDetected())
	})

	t.Run("err_or_true_return_true", func(t *testing.T) {
		resp, err := union(ctx, concurrencyLimit, generalErrorHandler, trueHandler)
		require.NoError(t, err)
		require.NotNil(t, resp)
		require.True(t, resp.GetAllowed())
		require.False(t, resp.GetCycleDetected())
	})

	t.Run("cycle_or_true_return_true", func(t *testing.T) {
		resp, err := union(ctx, concurrencyLimit, cyclicErrorHandler, trueHandler)
		require.NoError(t, err)
		require.NotNil(t, resp)
		require.True(t, resp.GetAllowed())
		require.False(t, resp.GetCycleDetected())
	})

	t.Run("err_or_false_return_err", func(t *testing.T) {
		resp, err := union(ctx, concurrencyLimit, generalErrorHandler, falseHandler)
		require.EqualError(t, err, simulatedDBErrorMessage)
		require.Nil(t, resp)
	})

	t.Run("errResolutionDepth_or_false_return_err", func(t *testing.T) {
		resp, err := union(ctx, concurrencyLimit, depthExceededHandler, falseHandler)
		require.ErrorIs(t, err, ErrResolutionDepthExceeded)
		require.Nil(t, resp)
	})

	t.Run("cycle_or_false_return_false", func(t *testing.T) {
		resp, err := union(ctx, concurrencyLimit, cyclicErrorHandler, falseHandler)
		require.NoError(t, err)
		require.NotNil(t, resp)
		require.False(t, resp.GetAllowed())
		require.True(t, resp.GetCycleDetected())
	})

	t.Run("cycle_or_err_return_err", func(t *testing.T) {
		resp, err := union(ctx, concurrencyLimit, cyclicErrorHandler, generalErrorHandler)
		require.EqualError(t, err, simulatedDBErrorMessage)
		require.Nil(t, resp)
	})

	t.Run("cycle_or_errResolutionDepth_return_err", func(t *testing.T) {
		resp, err := union(ctx, concurrencyLimit, cyclicErrorHandler, depthExceededHandler)
		require.ErrorIs(t, err, ErrResolutionDepthExceeded)
		require.Nil(t, resp)
	})

	t.Run("err_or_cycle_return_err", func(t *testing.T) {
		resp, err := union(ctx, concurrencyLimit, generalErrorHandler, cyclicErrorHandler)
		require.EqualError(t, err, simulatedDBErrorMessage)
		require.Nil(t, resp)
	})

	t.Run("errResolutionDepth_or_cycle_return_err", func(t *testing.T) {
		resp, err := union(ctx, concurrencyLimit, depthExceededHandler, cyclicErrorHandler)
		require.ErrorIs(t, err, ErrResolutionDepthExceeded)
		require.Nil(t, resp)
	})

	t.Run("cycle_or_cycle_return_false", func(t *testing.T) {
		resp, err := union(ctx, concurrencyLimit, cyclicErrorHandler, cyclicErrorHandler)
		require.NoError(t, err)
		require.NotNil(t, resp)
		require.False(t, resp.GetAllowed())
		require.True(t, resp.GetCycleDetected())
	})

	t.Run("false_or_cycle_or_err", func(t *testing.T) {
		resp, err := union(ctx, concurrencyLimit, falseHandler, cyclicErrorHandler, generalErrorHandler)
		require.EqualError(t, err, simulatedDBErrorMessage)
		require.Nil(t, resp)
	})

	t.Run("err_or_err_return_err", func(t *testing.T) {
		resp, err := union(ctx, concurrencyLimit, falseHandler, generalErrorHandler, generalErrorHandler)
		require.ErrorContains(t, err, simulatedDBErrorMessage)
		require.Nil(t, resp)
	})

	t.Run("errResolutionDepth_or_errResolutionDepth_return_errResolutionDepth", func(t *testing.T) {
		resp, err := union(ctx, concurrencyLimit, falseHandler, depthExceededHandler, depthExceededHandler)
		require.ErrorIs(t, err, ErrResolutionDepthExceeded)
		require.Nil(t, resp)
	})

	t.Run("should_aggregate_DatastoreQueryCount_of_non_error_handlers", func(t *testing.T) {
		trueHandler := func(context.Context) (*ResolveCheckResponse, error) {
			time.Sleep(5 * time.Millisecond) // forces `trueHandler` to be resolved after `falseHandler`
			return &ResolveCheckResponse{
				Allowed: true,
				ResolutionMetadata: &ResolveCheckResponseMetadata{
					DatastoreQueryCount: uint32(1),
				},
			}, nil
		}

		falseHandler := func(context.Context) (*ResolveCheckResponse, error) {
			return &ResolveCheckResponse{
				Allowed: false,
				ResolutionMetadata: &ResolveCheckResponseMetadata{
					DatastoreQueryCount: uint32(5),
				},
			}, nil
		}

		errorHandler := func(context.Context) (*ResolveCheckResponse, error) {
			return &ResolveCheckResponse{
				ResolutionMetadata: &ResolveCheckResponseMetadata{
					DatastoreQueryCount: uint32(9999999),
				},
			}, ErrResolutionDepthExceeded
		}

		resp, err := union(ctx, concurrencyLimit, falseHandler, trueHandler, errorHandler)
		require.NoError(t, err)
		require.True(t, resp.GetAllowed())
		require.Equal(t, uint32(5+1), resp.GetResolutionMetadata().DatastoreQueryCount)
	})

	t.Run("should_aggregate_DatastoreQueryCount_of_all_falsey_handlers", func(t *testing.T) {
		handler := func(context.Context) (*ResolveCheckResponse, error) {
			return &ResolveCheckResponse{
				Allowed: false,
				ResolutionMetadata: &ResolveCheckResponseMetadata{
					DatastoreQueryCount: uint32(3),
				},
			}, nil
		}

		resp, err := union(ctx, concurrencyLimit, handler, handler, handler) // three handlers
		require.NoError(t, err)
		require.False(t, resp.GetAllowed())
		require.Equal(t, uint32(3*3), resp.GetResolutionMetadata().DatastoreQueryCount)
	})

	t.Run("should_return_allowed_true_if_truthy_handler_evaluated_before_handler_cancels_via_context", func(t *testing.T) {
		ctx, cancel := context.WithTimeout(ctx, 10*time.Millisecond)
		t.Cleanup(cancel)

		resp, err := union(ctx, concurrencyLimit, trueHandler)
		require.NoError(t, err)
		require.True(t, resp.GetAllowed())
	})
	t.Run("should_handle_cancellations_through_context", func(t *testing.T) {
		ctx, cancel := context.WithTimeout(ctx, 10*time.Millisecond)
		t.Cleanup(cancel)

		slowHandler := func(context.Context) (*ResolveCheckResponse, error) {
			time.Sleep(50 * time.Millisecond)
			return &ResolveCheckResponse{}, nil
		}

		resp, err := union(ctx, concurrencyLimit, slowHandler, falseHandler)
		require.ErrorIs(t, err, context.DeadlineExceeded)
		require.Nil(t, resp)
	})

	t.Run("should_handle_context_timeouts_even_with_eventual_truthy_handler", func(t *testing.T) {
		ctx, cancel := context.WithTimeout(ctx, 10*time.Millisecond)
		t.Cleanup(cancel)

		trueHandler := func(context.Context) (*ResolveCheckResponse, error) {
			time.Sleep(25 * time.Millisecond)
			return &ResolveCheckResponse{
				Allowed: true,
			}, nil
		}

		resp, err := union(ctx, concurrencyLimit, trueHandler, falseHandler)
		require.ErrorIs(t, err, context.DeadlineExceeded)
		require.Nil(t, resp)
	})

	t.Run("should_return_true_with_slow_falsey_handler", func(t *testing.T) {
		ctx, cancel := context.WithTimeout(ctx, 10*time.Millisecond)
		t.Cleanup(cancel)

		falseSlowHandler := func(context.Context) (*ResolveCheckResponse, error) {
			time.Sleep(25 * time.Millisecond)
			return &ResolveCheckResponse{
				Allowed: false,
			}, nil
		}

		resp, err := union(ctx, concurrencyLimit, trueHandler, falseSlowHandler)
		require.NoError(t, err)
		require.True(t, resp.GetAllowed())
	})

	t.Run("return_error_if_context_cancelled_before_resolution", func(t *testing.T) {
		ctx, cancel := context.WithCancel(context.Background())
		t.Cleanup(cancel)

		var wg sync.WaitGroup

		wg.Add(1)
		go func() {
			defer wg.Done()
			time.Sleep(10 * time.Millisecond)
			cancel()
		}()

		slowTrueHandler := func(context.Context) (*ResolveCheckResponse, error) {
			time.Sleep(50 * time.Millisecond)
			return &ResolveCheckResponse{
				Allowed: true,
			}, nil
		}

		resp, err := union(ctx, concurrencyLimit, slowTrueHandler)
		require.ErrorIs(t, err, context.Canceled)
		require.Nil(t, resp)

		wg.Wait() // just to make sure to avoid test leaks
	})

	t.Run("return_allowed:true_if_truthy_handler_evaluated_before_context_cancelled", func(t *testing.T) {
		ctx, cancel := context.WithCancel(context.Background())
		t.Cleanup(cancel)

		var wg sync.WaitGroup

		wg.Add(1)
		go func() {
			defer wg.Done()
			time.Sleep(10 * time.Millisecond)
			cancel()
		}()

		resp, err := intersection(ctx, concurrencyLimit, trueHandler)
		require.NoError(t, err)
		require.True(t, resp.GetAllowed())

		wg.Wait() // just to make sure to avoid test leaks
	})
}

func TestCheckWithFastPathOptimization(t *testing.T) {
	t.Cleanup(func() {
		goleak.VerifyNone(t)
	})
	usersetBatchSize := uint32(10)
	ds := memory.New()
	t.Cleanup(ds.Close)
	storeID := ulid.Make().String()
	model := testutils.MustTransformDSLToProtoWithID(`
			model
				schema 1.1
			type user
			type directory
				relations
					define viewer: [user]
			type folder
				relations
					define viewer: [user]
			type doc
				relations
					define viewer: viewer from parent
					define parent: [folder, directory]`)

	// add some folders as parents of the document
	maxFolderID := int(usersetBatchSize * 5)
	maxDirectoryID := int(usersetBatchSize * 5)
	for i := 0; i <= maxFolderID; i++ {
		err := ds.Write(context.Background(), storeID, nil, []*openfgav1.TupleKey{
			tuple.NewTupleKey("doc:1", "parent", fmt.Sprintf("folder:%d", i)),
		})
		require.NoError(t, err)
	}
	// having 2 types will force a flush when there is a change in types "seen"
	for i := 0; i <= maxDirectoryID; i++ {
		err := ds.Write(context.Background(), storeID, nil, []*openfgav1.TupleKey{
			tuple.NewTupleKey("doc:1", "parent", fmt.Sprintf("directory:%d", i)),
		})
		require.NoError(t, err)
	}

	err := ds.Write(context.Background(), storeID, nil, []*openfgav1.TupleKey{
		tuple.NewTupleKey("folder:1", "viewer", "user:a"),
		tuple.NewTupleKey(fmt.Sprintf("folder:%d", maxFolderID), "viewer", "user:b"),
	})
	require.NoError(t, err)

	ts, err := typesystem.NewAndValidate(context.Background(), model)
	require.NoError(t, err)

	ctx := typesystem.ContextWithTypesystem(storage.ContextWithRelationshipTupleReader(context.Background(), ds), ts)

	newL, _ := logger.NewLogger(logger.WithFormat("text"), logger.WithLevel("debug"))
	checker := NewLocalChecker(WithUsersetBatchSize(usersetBatchSize), WithLocalCheckerLogger(newL))
	t.Cleanup(checker.Close)

	var testCases = map[string]struct {
		request       *openfgav1.TupleKey
		expectAllowed bool
	}{
		// first folder so the producer is forced to abort iteration early
		`first_folder`: {
			request:       tuple.NewTupleKey("doc:1", "viewer", "user:a"),
			expectAllowed: true,
		},
		// last folder so the producer has to read the entire iterator
		`last_folder`: {
			request:       tuple.NewTupleKey("doc:1", "viewer", "user:b"),
			expectAllowed: true,
		},
	}

	for testname, test := range testCases {
		t.Run(testname, func(t *testing.T) {
			t.Run("without_context_timeout", func(t *testing.T) {
				resp, err := checker.ResolveCheck(ctx, &ResolveCheckRequest{
					StoreID:              storeID,
					AuthorizationModelID: model.GetId(),
					TupleKey:             test.request,
					RequestMetadata:      NewCheckRequestMetadata(20),
				})
				require.NoError(t, err)
				require.NotNil(t, resp)
				require.Equal(t, test.expectAllowed, resp.Allowed)
			})

			t.Run("with_context_timeout", func(t *testing.T) {
				for i := 0; i < 100; i++ {
					// run in a for loop to hopefully trigger context cancellations at different points in execution
					t.Run(fmt.Sprintf("iteration_%d", i), func(t *testing.T) {
						newCtx, cancel := context.WithTimeout(ctx, 10*time.Microsecond)
						defer cancel()
						resp, err := checker.ResolveCheck(newCtx, &ResolveCheckRequest{
							StoreID:              storeID,
							AuthorizationModelID: model.GetId(),
							TupleKey:             test.request,
							RequestMetadata:      NewCheckRequestMetadata(20),
						})
						if err != nil {
							require.ErrorIs(t, err, context.DeadlineExceeded)
						} else {
							require.NotNil(t, resp)
							require.Equal(t, test.expectAllowed, resp.Allowed)
						}
					})
				}
			})
		})
	}
}

func TestCycleDetection(t *testing.T) {
	ds := memory.New()
	t.Cleanup(ds.Close)

	checker := NewLocalChecker()
	t.Cleanup(checker.Close)

	ctrl := gomock.NewController(t)
	t.Cleanup(ctrl.Finish)

	mockDelegate := NewMockCheckResolver(ctrl)
	checker.SetDelegate(mockDelegate)

	// assert that we never call dispatch
	mockDelegate.EXPECT().ResolveCheck(gomock.Any(), gomock.Any()).Times(0)

	t.Run("returns_true_if_path_visited", func(t *testing.T) {
		cyclicalTuple := tuple.NewTupleKey("document:1", "viewer", "user:maria")

		resp, err := checker.ResolveCheck(context.Background(), &ResolveCheckRequest{
			StoreID:         ulid.Make().String(),
			TupleKey:        cyclicalTuple, // here
			RequestMetadata: NewCheckRequestMetadata(defaultResolveNodeLimit),
			VisitedPaths: map[string]struct{}{
				tuple.TupleKeyToString(cyclicalTuple): {}, // and here
			},
		})

		require.NoError(t, err)
		require.NotNil(t, resp)
		require.False(t, resp.GetAllowed())
		require.True(t, resp.GetCycleDetected())
		require.NotNil(t, resp.ResolutionMetadata)
	})

	t.Run("returns_true_if_computed_userset", func(t *testing.T) {
		storeID := ulid.Make().String()
		model := testutils.MustTransformDSLToProtoWithID(`
			model
				schema 1.1
			type user
			type document
				relations
					define x: y
					define y: x`)

		ts, err := typesystem.New(model)
		require.NoError(t, err)

		ctx := typesystem.ContextWithTypesystem(
			context.Background(),
			ts,
		)

		ctx = storage.ContextWithRelationshipTupleReader(ctx, ds)

		t.Run("disconnected_types_in_query", func(t *testing.T) {
			resp, err := checker.ResolveCheck(ctx, &ResolveCheckRequest{
				StoreID:              storeID,
				AuthorizationModelID: model.GetId(),
				TupleKey:             tuple.NewTupleKey("document:1", "y", "user:maria"),
				RequestMetadata:      NewCheckRequestMetadata(20),
			})
			require.NoError(t, err)
			require.NotNil(t, resp)
			require.False(t, resp.GetAllowed())
			require.True(t, resp.GetCycleDetected())
		})

		t.Run("connected_types_in_query", func(t *testing.T) {
			resp, err := checker.ResolveCheck(ctx, &ResolveCheckRequest{
				StoreID:              storeID,
				AuthorizationModelID: model.GetId(),
				TupleKey:             tuple.NewTupleKey("document:1", "y", "document:2#x"),
				RequestMetadata:      NewCheckRequestMetadata(20),
			})
			require.NoError(t, err)
			require.NotNil(t, resp)
			require.False(t, resp.GetAllowed())
			require.True(t, resp.GetCycleDetected())
		})
	})
}

func TestProduceUsersets(t *testing.T) {
	t.Cleanup(func() {
		goleak.VerifyNone(t)
	})

	filter := func(tupleKey *openfgav1.TupleKey) (bool, error) {
		if tupleKey.GetCondition().GetName() == "condition1" {
			return true, nil
		}
		return false, fmt.Errorf("condition not found")
	}

	tests := []struct {
		name                  string
		tuples                []*openfgav1.TupleKey
		usersetDetails        checkutil.UsersetDetailsFunc
		usersetBatchSize      uint32
		usersetsChannelResult []usersetsChannelStruct
	}{
		{
			name:   "no_tuple_match",
			tuples: []*openfgav1.TupleKey{},
			usersetDetails: func(*openfgav1.TupleKey) (string, string, error) {
				return "", "", fmt.Errorf("do not expect any tuples")
			},
			usersetBatchSize:      serverconfig.DefaultUsersetBatchSize,
			usersetsChannelResult: []usersetsChannelStruct{},
		},
		{
			name: "single_tuple_match",
			tuples: []*openfgav1.TupleKey{
				tuple.NewTupleKeyWithCondition("document:doc1", "viewer", "group:2#member", "condition1", nil),
			},
			usersetDetails: func(t *openfgav1.TupleKey) (string, string, error) {
				if t.GetObject() != "document:doc1" || t.GetRelation() != "viewer" || t.GetUser() != "group:2#member" {
					return "", "", fmt.Errorf("do not expect  tuples %v", t.String())
				}
				return "group#member", "2", nil
			},
			usersetBatchSize: serverconfig.DefaultUsersetBatchSize,
			usersetsChannelResult: []usersetsChannelStruct{
				{
					err:            nil,
					objectRelation: "group#member",
					objectIDs:      []string{"2"},
				},
			},
		},
		{
			name: "error_in_iterator",
			tuples: []*openfgav1.TupleKey{
				tuple.NewTupleKeyWithCondition("document:doc1", "viewer", "group:2#member", "error_iterator", nil),
			},
			usersetDetails: func(t *openfgav1.TupleKey) (string, string, error) {
				if t.GetObject() != "document:doc1" || t.GetRelation() != "viewer" || t.GetUser() != "group:2#member" {
					return "", "", fmt.Errorf("do not expect  tuples %v", t.String())
				}
				return "group#member", "2", nil
			},
			usersetBatchSize: serverconfig.DefaultUsersetBatchSize,
			usersetsChannelResult: []usersetsChannelStruct{
				{
					err:            fmt.Errorf("condition not found"),
					objectRelation: "",
					objectIDs:      []string{""},
				},
			},
		},
		{
			name: "multi_items",
			tuples: []*openfgav1.TupleKey{
				tuple.NewTupleKeyWithCondition("document:doc1", "viewer", "group:1#member", "condition1", nil),
				tuple.NewTupleKeyWithCondition("document:doc1", "viewer", "group:2#member", "condition1", nil),
				tuple.NewTupleKeyWithCondition("document:doc1", "viewer", "group:3#member", "condition1", nil),
				tuple.NewTupleKeyWithCondition("document:doc1", "viewer", "group:4#member", "condition1", nil),
				tuple.NewTupleKeyWithCondition("document:doc1", "viewer", "group:5#member", "condition1", nil),
				tuple.NewTupleKeyWithCondition("document:doc1", "viewer", "group:6#member", "condition1", nil),
				tuple.NewTupleKeyWithCondition("document:doc1", "viewer", "group:7#member", "condition1", nil),
				tuple.NewTupleKeyWithCondition("document:doc1", "viewer", "group:8#member", "condition1", nil),
				tuple.NewTupleKeyWithCondition("document:doc1", "viewer", "group:9#member", "condition1", nil),
				tuple.NewTupleKeyWithCondition("document:doc1", "viewer", "group:10#member", "condition1", nil),
			},
			usersetDetails: func(t *openfgav1.TupleKey) (string, string, error) {
				if t.GetObject() != "document:doc1" || t.GetRelation() != "viewer" {
					return "", "", fmt.Errorf("do not expect  tuples %v", t.String())
				}
				objectIDWithType, _ := tuple.SplitObjectRelation(t.GetUser())
				_, objectID := tuple.SplitObject(objectIDWithType)
				return "group#member", objectID, nil
			},
			usersetBatchSize: serverconfig.DefaultUsersetBatchSize,
			usersetsChannelResult: []usersetsChannelStruct{
				{
					err:            nil,
					objectRelation: "group#member",
					objectIDs:      []string{"1", "2", "3", "4", "5", "6", "7", "8", "9", "10"},
				},
			},
		},
		{
			name: "multi_items_greater_than_batch_size",

			tuples: []*openfgav1.TupleKey{
				tuple.NewTupleKeyWithCondition("document:doc1", "viewer", "group:1#member", "condition1", nil),
				tuple.NewTupleKeyWithCondition("document:doc1", "viewer", "group:2#member", "condition1", nil),
				tuple.NewTupleKeyWithCondition("document:doc1", "viewer", "group:3#member", "condition1", nil),
				tuple.NewTupleKeyWithCondition("document:doc1", "viewer", "group:4#member", "condition1", nil),
				tuple.NewTupleKeyWithCondition("document:doc1", "viewer", "group:5#member", "condition1", nil),
				tuple.NewTupleKeyWithCondition("document:doc1", "viewer", "group:6#member", "condition1", nil),
				tuple.NewTupleKeyWithCondition("document:doc1", "viewer", "group:7#member", "condition1", nil),
				tuple.NewTupleKeyWithCondition("document:doc1", "viewer", "group:8#member", "condition1", nil),
				tuple.NewTupleKeyWithCondition("document:doc1", "viewer", "group:9#member", "condition1", nil),
				tuple.NewTupleKeyWithCondition("document:doc1", "viewer", "group:10#member", "condition1", nil),
			},
			usersetDetails: func(t *openfgav1.TupleKey) (string, string, error) {
				if t.GetObject() != "document:doc1" || t.GetRelation() != "viewer" {
					return "", "", fmt.Errorf("do not expect  tuples %v", t.String())
				}
				objectIDWithType, _ := tuple.SplitObjectRelation(t.GetUser())
				_, objectID := tuple.SplitObject(objectIDWithType)
				return "group#member", objectID, nil
			},
			usersetBatchSize: 3,
			usersetsChannelResult: []usersetsChannelStruct{
				{
					err:            nil,
					objectRelation: "group#member",
					objectIDs:      []string{"1", "2", "3"},
				},
				{
					err:            nil,
					objectRelation: "group#member",
					objectIDs:      []string{"4", "5", "6"},
				},
				{
					err:            nil,
					objectRelation: "group#member",
					objectIDs:      []string{"7", "8", "9"},
				},
				{
					err:            nil,
					objectRelation: "group#member",
					objectIDs:      []string{"10"},
				},
			},
		},
		{
			name: "mixture_type",
			tuples: []*openfgav1.TupleKey{
				tuple.NewTupleKeyWithCondition("document:doc1", "viewer", "group:1#member", "condition1", nil),
				tuple.NewTupleKeyWithCondition("document:doc1", "viewer", "group:2#member", "condition1", nil),
				tuple.NewTupleKeyWithCondition("document:doc1", "viewer", "group:3#owner", "condition1", nil),
				tuple.NewTupleKeyWithCondition("document:doc1", "viewer", "group:4#owner", "condition1", nil),
				tuple.NewTupleKeyWithCondition("document:doc1", "viewer", "group:5#member", "condition1", nil),
				tuple.NewTupleKeyWithCondition("document:doc1", "viewer", "group:6#member", "condition1", nil),
				tuple.NewTupleKeyWithCondition("document:doc1", "viewer", "group:7#member", "condition1", nil),
				tuple.NewTupleKeyWithCondition("document:doc1", "viewer", "group:8#owner", "condition1", nil),
				tuple.NewTupleKeyWithCondition("document:doc1", "viewer", "group:9#member", "condition1", nil),
				tuple.NewTupleKeyWithCondition("document:doc1", "viewer", "group:10#member", "condition1", nil),
			},
			usersetDetails: func(t *openfgav1.TupleKey) (string, string, error) {
				if t.GetObject() != "document:doc1" || t.GetRelation() != "viewer" {
					return "", "", fmt.Errorf("do not expect  tuples %v", t.String())
				}
				objectIDWithType, rel := tuple.SplitObjectRelation(t.GetUser())
				objectType, objectID := tuple.SplitObject(objectIDWithType)
				return objectType + "#" + rel, objectID, nil
			},
			usersetBatchSize: serverconfig.DefaultUsersetBatchSize,
			usersetsChannelResult: []usersetsChannelStruct{

				{
					err:            nil,
					objectRelation: "group#member",
					objectIDs:      []string{"1", "2"},
				},
				{
					err:            nil,
					objectRelation: "group#owner",
					objectIDs:      []string{"3", "4"},
				},
				{
					err:            nil,
					objectRelation: "group#member",
					objectIDs:      []string{"5", "6", "7"},
				},
				{
					err:            nil,
					objectRelation: "group#owner",
					objectIDs:      []string{"8"},
				},
				{
					err:            nil,
					objectRelation: "group#member",
					objectIDs:      []string{"9", "10"},
				},
			},
		},
	}
	for _, tt := range tests {
		tt := tt
		t.Run(tt.name, func(t *testing.T) {
			t.Parallel()
			expectedUsersetsChannelResult := usersetsChannelFromUsersetsChannelStruct(tt.usersetsChannelResult)

			iter := storage.NewConditionsFilteredTupleKeyIterator(storage.NewStaticTupleKeyIterator(tt.tuples), filter)

			localChecker := NewLocalChecker(WithUsersetBatchSize(tt.usersetBatchSize))
			usersetsChan := make(chan usersetsChannelType)

			// sending to channel in batches up to a pre-configured value to subsequently checkMembership for.
			pool := concurrency.NewPool(context.Background(), 2)

			pool.Go(func(ctx context.Context) error {
				localChecker.produceUsersets(ctx, usersetsChan, iter, tt.usersetDetails)
				return nil
			})
			var results []usersetsChannelType
			pool.Go(func(ctx context.Context) error {
				for {
					select {
					case <-ctx.Done():
						return nil
					case newBatch, channelOpen := <-usersetsChan:
						if !channelOpen {
							return nil
						}
						results = append(results, usersetsChannelType{
							err:            newBatch.err,
							objectRelation: newBatch.objectRelation,
							objectIDs:      newBatch.objectIDs,
						})
					}
				}
			})
			err := pool.Wait()
			require.NoError(t, err)
			require.Len(t, results, len(expectedUsersetsChannelResult))
			for idx, result := range results {
				require.Equal(t, expectedUsersetsChannelResult[idx].err, result.err)
				if expectedUsersetsChannelResult[idx].err == nil {
					require.Equal(t, expectedUsersetsChannelResult[idx].objectRelation, result.objectRelation)
					require.EqualValues(t, expectedUsersetsChannelResult[idx].objectIDs.Values(), result.objectIDs.Values())
				}
			}
		})
	}
}

func TestCheckAssociatedObjects(t *testing.T) {
	tests := []struct {
		name                         string
		model                        *openfgav1.AuthorizationModel
		tuples                       []*openfgav1.Tuple
		context                      map[string]interface{}
		dsError                      error
		objectIDs                    []string
		expectedError                bool
		expectedResolveCheckResponse *ResolveCheckResponse
	}{
		{
			name: "empty_iterator",
			model: parser.MustTransformDSLToProto(`
				model
					schema 1.1

				type user
				type group
					relations
						define member: [user]
				type document
					relations
						define viewer: [group#member]`),
			tuples:  []*openfgav1.Tuple{},
			dsError: nil,
			objectIDs: []string{
				"2", "3",
			},
			context: map[string]interface{}{},
			expectedResolveCheckResponse: &ResolveCheckResponse{
				Allowed: false,
				ResolutionMetadata: &ResolveCheckResponseMetadata{
					DatastoreQueryCount: 1,
				},
			},
			expectedError: false,
		},
		{
			name: "empty_object_ids",
			model: parser.MustTransformDSLToProto(`
				model
					schema 1.1

				type user
				type group
					relations
						define member: [user]
				type document
					relations
						define viewer: [group#member]`),
			tuples: []*openfgav1.Tuple{
				{
					Key: tuple.NewTupleKey("group:1", "member", "user:maria"),
				},
			},
			dsError:   nil,
			objectIDs: []string{},
			context:   map[string]interface{}{},
			expectedResolveCheckResponse: &ResolveCheckResponse{
				Allowed: false,
				ResolutionMetadata: &ResolveCheckResponseMetadata{
					DatastoreQueryCount: 1,
				},
			},
			expectedError: false,
		},
		{
			name: "bad_ds_call",
			model: parser.MustTransformDSLToProto(`
				model
					schema 1.1

				type user
				type group
					relations
						define member: [user]
				type document
					relations
						define viewer: [group#member]`),
			tuples:                       []*openfgav1.Tuple{},
			dsError:                      fmt.Errorf("bad_ds_call"),
			objectIDs:                    []string{"1"},
			context:                      map[string]interface{}{},
			expectedResolveCheckResponse: nil,
			expectedError:                true,
		},
		{
			name: "non_empty_iterator_match_objectIDs",
			model: parser.MustTransformDSLToProto(`
				model
					schema 1.1

				type user
				type group
					relations
						define member: [user]
				type document
					relations
						define viewer: [group#member]`),
			tuples: []*openfgav1.Tuple{
				{Key: tuple.NewTupleKey("group:1", "member", "user:maria")},
			},
			dsError: nil,
			objectIDs: []string{
				"1",
			},
			context: map[string]interface{}{},
			expectedResolveCheckResponse: &ResolveCheckResponse{
				Allowed: true,
				ResolutionMetadata: &ResolveCheckResponseMetadata{
					DatastoreQueryCount: 1,
				},
			},
			expectedError: false,
		},
		{
			name: "non_empty_iterator_match_objectIDs_ttu",
			model: parser.MustTransformDSLToProto(`
				model
					schema 1.1

				type user
				type group
					relations
						define member: [user]
				type document
					relations
						define owner: [group]
						define viewer: member from owner`),
			tuples: []*openfgav1.Tuple{
				{Key: tuple.NewTupleKey("group:1", "member", "user:maria")},
			},
			dsError: nil,
			objectIDs: []string{
				"1",
			},
			context: map[string]interface{}{},
			expectedResolveCheckResponse: &ResolveCheckResponse{
				Allowed: true,
				ResolutionMetadata: &ResolveCheckResponseMetadata{
					DatastoreQueryCount: 1,
				},
			},
			expectedError: false,
		},
		{
			name: "non_empty_iterator_not_match_objectIDs",
			model: parser.MustTransformDSLToProto(`
				model
					schema 1.1

				type user
				type group
					relations
						define member: [user]
				type document
					relations
						define viewer: [group#member]`),
			tuples: []*openfgav1.Tuple{
				{Key: tuple.NewTupleKey("group:1", "member", "user:maria")},
			},
			dsError:   nil,
			objectIDs: []string{"8"},
			context:   map[string]interface{}{},
			expectedResolveCheckResponse: &ResolveCheckResponse{
				Allowed: false,
				ResolutionMetadata: &ResolveCheckResponseMetadata{
					DatastoreQueryCount: 1,
				},
			},
			expectedError: false,
		},
		{
			name: "non_empty_iterator_match_cond_not_match",
			model: parser.MustTransformDSLToProto(`
				model
					schema 1.1

				type user
				type group
					relations
						define member: [user with condX]
				type document
					relations
						define viewer: [group#member]

				condition condX(x: int) {
					x < 100
				}
`),
			tuples: []*openfgav1.Tuple{
				{Key: tuple.NewTupleKeyWithCondition("group:1", "member", "user:maria", "condX", nil)},
			},
			dsError:   nil,
			objectIDs: []string{"1"},
			context: map[string]interface{}{
				"x": 200,
			},
			expectedResolveCheckResponse: &ResolveCheckResponse{
				Allowed: false,
				ResolutionMetadata: &ResolveCheckResponseMetadata{
					DatastoreQueryCount: 1,
				},
			},
			expectedError: false,
		},
		{
			name: "non_empty_iterator_match_cond_match",
			model: parser.MustTransformDSLToProto(`
				model
					schema 1.1

				type user
				type group
					relations
						define member: [user with condX]
				type document
					relations
						define viewer: [group#member]

				condition condX(x: int) {
					x < 100
				}
`),
			tuples: []*openfgav1.Tuple{
				{Key: tuple.NewTupleKeyWithCondition("group:1", "member", "user:maria", "condX", nil)},
			},
			dsError:   nil,
			objectIDs: []string{"1"},
			context: map[string]interface{}{
				"x": 10,
			},
			expectedResolveCheckResponse: &ResolveCheckResponse{
				Allowed: true,
				ResolutionMetadata: &ResolveCheckResponseMetadata{
					DatastoreQueryCount: 1,
				},
			},
			expectedError: false,
		},
	}
	for _, tt := range tests {
		tt := tt
		t.Run(tt.name, func(t *testing.T) {
			t.Parallel()

			objectIDs := storage.NewSortedSet()
			for _, objectID := range tt.objectIDs {
				objectIDs.Add(objectID)
			}

			ctrl := gomock.NewController(t)
			t.Cleanup(ctrl.Finish)

			ds := mocks.NewMockRelationshipTupleReader(ctrl)
			ds.EXPECT().ReadStartingWithUser(gomock.Any(), gomock.Any(), gomock.Any(), gomock.Any()).Times(1).Return(storage.NewStaticTupleIterator(tt.tuples), tt.dsError)

			ts, err := typesystem.New(tt.model)
			require.NoError(t, err)
			ctx := context.Background()
			ctx = typesystem.ContextWithTypesystem(ctx, ts)
			ctx = storage.ContextWithRelationshipTupleReader(ctx, ds)

			contextStruct, err := structpb.NewStruct(tt.context)
			require.NoError(t, err)

			result, err := checkAssociatedObjects(ctx, &ResolveCheckRequest{
				StoreID:              ulid.Make().String(),
				AuthorizationModelID: ulid.Make().String(),
				TupleKey:             tuple.NewTupleKey("document:1", "viewer", "user:maria"),
				RequestMetadata:      NewCheckRequestMetadata(20),
				Context:              contextStruct,
			}, "group#member", objectIDs)
			if tt.expectedError {
				require.Error(t, err)
			} else {
				require.NoError(t, err)
			}
			require.Equal(t, tt.expectedResolveCheckResponse, result)
		})
	}
}

func TestConsumeUsersets(t *testing.T) {
	t.Cleanup(func() {
		goleak.VerifyNone(t)
	})

	model := parser.MustTransformDSLToProto(`
				model
					schema 1.1
				type user
				type group
					relations
						define member: [user]
				type document
					relations
						define viewer: [group#member]`)
	type dsResults struct {
		tuples []*openfgav1.Tuple
		err    error
	}
	tests := []struct {
		name                         string
		tuples                       []dsResults
		usersetsChannelResult        []usersetsChannelStruct
		ctxCancelled                 bool
		expectedResolveCheckResponse *ResolveCheckResponse
		errorExpected                error
	}{
		{
			name: "userset_tuple_found",
			tuples: []dsResults{
				{
					tuples: []*openfgav1.Tuple{
						{Key: tuple.NewTupleKey("group:2", "member", "user:maria")},
					},
					err: nil,
				},
			},
			usersetsChannelResult: []usersetsChannelStruct{
				{
					err:            nil,
					objectRelation: "group#member",
					objectIDs:      []string{"2"},
				},
			},
			ctxCancelled: false,
			expectedResolveCheckResponse: &ResolveCheckResponse{
				Allowed: true,
				ResolutionMetadata: &ResolveCheckResponseMetadata{
					DatastoreQueryCount: 1,
				},
			},
			errorExpected: nil,
		},
		{
			name: "userset_tuple_found_multi_batches",
			tuples: []dsResults{
				// we expect 3 ds.ReadStartingWithUser to be called in response to 3 batches from usersetsChannel
				{
					tuples: []*openfgav1.Tuple{
						{Key: tuple.NewTupleKey("group:11", "member", "user:maria")},
					},
					err: nil,
				},
				{
					tuples: []*openfgav1.Tuple{
						{Key: tuple.NewTupleKey("group:11", "member", "user:maria")},
					},
					err: nil,
				},
				{
					tuples: []*openfgav1.Tuple{
						{Key: tuple.NewTupleKey("group:11", "member", "user:maria")},
					},
					err: nil,
				},
			},
			usersetsChannelResult: []usersetsChannelStruct{
				{
					err:            nil,
					objectRelation: "group#member",
					objectIDs:      []string{"1"},
				},
				{
					err:            nil,
					objectRelation: "group#member",
					objectIDs:      []string{"2"},
				},
				{
					err:            nil,
					objectRelation: "group#member",
					objectIDs:      []string{"11"},
				},
			},
			ctxCancelled: false,
			expectedResolveCheckResponse: &ResolveCheckResponse{
				Allowed: true,
				ResolutionMetadata: &ResolveCheckResponseMetadata{
					DatastoreQueryCount: 1, // since order is not guaranteed the allowed might come from the first answer
				},
			},
			errorExpected: nil,
		},
		{
			name: "userset_tuple_not_found",
			tuples: []dsResults{
				{
					tuples: []*openfgav1.Tuple{},
					err:    nil,
				},
			},
			usersetsChannelResult: []usersetsChannelStruct{
				{
					err:            nil,
					objectRelation: "group#member",
					objectIDs:      []string{"5"},
				},
			},
			ctxCancelled: false,
			expectedResolveCheckResponse: &ResolveCheckResponse{
				Allowed: false,
				ResolutionMetadata: &ResolveCheckResponseMetadata{
					DatastoreQueryCount: 1,
				},
			},
			errorExpected: nil,
		},
		{
			name: "userset_tuple_not_found_multiset",
			tuples: []dsResults{
				{
					tuples: []*openfgav1.Tuple{},
					err:    nil,
				},
				{
					tuples: []*openfgav1.Tuple{},
					err:    nil,
				},
				{
					tuples: []*openfgav1.Tuple{},
					err:    nil,
				},
			},
			usersetsChannelResult: []usersetsChannelStruct{
				{
					err:            nil,
					objectRelation: "group#member",
					objectIDs:      []string{"5"},
				},
				{
					err:            nil,
					objectRelation: "group#member",
					objectIDs:      []string{"6"},
				},
				{
					err:            nil,
					objectRelation: "group#member",
					objectIDs:      []string{"7"},
				},
			},
			ctxCancelled: false,
			expectedResolveCheckResponse: &ResolveCheckResponse{
				Allowed: false,
				ResolutionMetadata: &ResolveCheckResponseMetadata{
					DatastoreQueryCount: 3,
				},
			},
			errorExpected: nil,
		},
		{
			name:                         "ctx_cancelled",
			tuples:                       []dsResults{},
			usersetsChannelResult:        []usersetsChannelStruct{},
			ctxCancelled:                 true,
			expectedResolveCheckResponse: nil,
			errorExpected:                context.Canceled,
		},
		{
			name: "iterator_error_first_batch",
			tuples: []dsResults{
				{
					tuples: []*openfgav1.Tuple{},
					err:    fmt.Errorf("mock_error"),
				},
			},
			usersetsChannelResult: []usersetsChannelStruct{
				{
					err:            nil,
					objectRelation: "group#member",
					objectIDs:      []string{"10"},
				},
			},
			ctxCancelled:                 false,
			expectedResolveCheckResponse: nil,
			errorExpected:                fmt.Errorf("mock_error"),
		},
		{
			name: "iterator_error_first_batch_and_second_batch",
			tuples: []dsResults{
				{
					tuples: []*openfgav1.Tuple{},
					err:    fmt.Errorf("mock_error"),
				},
				{
					tuples: []*openfgav1.Tuple{},
					err:    fmt.Errorf("mock_error"),
				},
			},
			usersetsChannelResult: []usersetsChannelStruct{
				{
					err:            nil,
					objectRelation: "group#member",
					objectIDs:      []string{"10"},
				},
				{
					err:            nil,
					objectRelation: "group#member",
					objectIDs:      []string{"13"},
				},
			},
			ctxCancelled:                 false,
			expectedResolveCheckResponse: nil,
			errorExpected:                fmt.Errorf("mock_error"),
		},
		{
			name: "iterator_error_first_batch_but_success_second",
			tuples: []dsResults{
				{
					tuples: []*openfgav1.Tuple{},
					err:    fmt.Errorf("mock_error"),
				},
				{
					tuples: []*openfgav1.Tuple{
						{Key: tuple.NewTupleKey("group:11", "member", "user:maria")},
					},
					err: nil,
				},
			},
			usersetsChannelResult: []usersetsChannelStruct{
				{
					err:            nil,
					objectRelation: "group#member",
					objectIDs:      []string{"1"},
				},
				{
					err:            nil,
					objectRelation: "group#member",
					objectIDs:      []string{"11"},
				},
			},
			ctxCancelled: false,
			expectedResolveCheckResponse: &ResolveCheckResponse{
				Allowed: true,
				ResolutionMetadata: &ResolveCheckResponseMetadata{
					DatastoreQueryCount: 1,
				},
			},
			errorExpected: nil,
		},
		{
			name: "iterator_error_first_batch_but_not_found_second",
			tuples: []dsResults{
				{
					tuples: []*openfgav1.Tuple{},
					err:    fmt.Errorf("mock_error"),
				},
				{
					tuples: []*openfgav1.Tuple{},
					err:    nil,
				},
			},
			usersetsChannelResult: []usersetsChannelStruct{
				{
					err:            nil,
					objectRelation: "group#member",
					objectIDs:      []string{"1"},
				},
				{
					err:            nil,
					objectRelation: "group#member",
					objectIDs:      []string{"4"},
				},
			},
			ctxCancelled:                 false,
			expectedResolveCheckResponse: nil,
			errorExpected:                fmt.Errorf("mock_error"),
		},
		{
			name:   "userset_chan_error",
			tuples: []dsResults{},
			usersetsChannelResult: []usersetsChannelStruct{
				{
					err:            fmt.Errorf("mock_error"),
					objectRelation: "group#member",
					objectIDs:      []string{"0", "2", "8"},
				},
			},
			ctxCancelled:                 false,
			expectedResolveCheckResponse: nil,
			errorExpected:                fmt.Errorf("mock_error"),
		},
	}
	for _, tt := range tests {
		tt := tt
		t.Run(tt.name, func(t *testing.T) {
			t.Parallel()

			checker := NewLocalChecker()
			t.Cleanup(checker.Close)

			ctrl := gomock.NewController(t)
			t.Cleanup(ctrl.Finish)
			ds := mocks.NewMockRelationshipTupleReader(ctrl)

			for _, curTuples := range tt.tuples {
				// Note that we need to return a new iterator for each DS call
				ds.EXPECT().ReadStartingWithUser(gomock.Any(), gomock.Any(), gomock.Any(), gomock.Any()).MaxTimes(1).Return(
					storage.NewStaticTupleIterator(curTuples.tuples), curTuples.err)
			}

			ts, err := typesystem.New(model)
			require.NoError(t, err)
			var ctx context.Context
			var cancel context.CancelFunc
			ctx = context.Background()
			if tt.ctxCancelled {
				ctx, cancel = context.WithCancel(ctx)
				cancel()
			}
			ctx = typesystem.ContextWithTypesystem(ctx, ts)
			ctx = storage.ContextWithRelationshipTupleReader(ctx, ds)

			usersetsChannelItems := usersetsChannelFromUsersetsChannelStruct(tt.usersetsChannelResult)

			usersetChan := make(chan usersetsChannelType)
			pool := concurrency.NewPool(context.Background(), 1)
			pool.Go(func(ctx context.Context) error {
				for _, item := range usersetsChannelItems {
					usersetChan <- item
				}
				close(usersetChan)
				return nil
			})

			result, err := checker.consumeUsersets(ctx, &ResolveCheckRequest{
				StoreID:              ulid.Make().String(),
				AuthorizationModelID: ulid.Make().String(),
				TupleKey:             tuple.NewTupleKey("document:1", "viewer", "user:maria"),
				RequestMetadata:      NewCheckRequestMetadata(20),
			}, usersetChan)

			require.NoError(t, pool.Wait())
			require.Equal(t, tt.errorExpected, err)
			if tt.errorExpected == nil {
				require.Equal(t, tt.expectedResolveCheckResponse.Allowed, result.Allowed)
				require.Equal(t, tt.expectedResolveCheckResponse.GetCycleDetected(), result.GetCycleDetected())
				require.LessOrEqual(t, tt.expectedResolveCheckResponse.GetResolutionMetadata().DatastoreQueryCount, result.GetResolutionMetadata().DatastoreQueryCount)
			}
		})
	}
}

func TestDispatch(t *testing.T) {
	ctrl := gomock.NewController(t)
	defer ctrl.Finish()
	checker := NewLocalChecker()
	defer checker.Close()
	mockResolver := NewMockCheckResolver(ctrl)
	checker.SetDelegate(mockResolver)

	parentReq := &ResolveCheckRequest{
		TupleKey:        tuple.NewTupleKeyWithCondition("document:doc1", "viewer", "user:maria", "condition1", nil),
		RequestMetadata: NewCheckRequestMetadata(20),
	}
	tk := tuple.NewTupleKeyWithCondition("group:1", "member", "user:maria", "condition1", nil)

	expectedReq := &ResolveCheckRequest{
		TupleKey:        tuple.NewTupleKeyWithCondition("group:1", "member", "user:maria", "condition1", nil),
		RequestMetadata: NewCheckRequestMetadata(19),
	}

	var req *ResolveCheckRequest
	mockResolver.EXPECT().ResolveCheck(gomock.Any(), gomock.AssignableToTypeOf(req)).DoAndReturn(
		func(_ context.Context, req *ResolveCheckRequest) (*ResolveCheckResponse, error) {
			require.Equal(t, expectedReq.GetTupleKey(), req.GetTupleKey())
			require.Equal(t, expectedReq.GetRequestMetadata().Depth, req.GetRequestMetadata().Depth)
			require.Equal(t, uint32(1), req.GetRequestMetadata().DispatchCounter.Load())
			return nil, nil
		})
	dispatch := checker.dispatch(context.Background(), parentReq, tk)
	_, _ = dispatch(context.Background())
}

func collectMessagesFromChannel(dispatchChan chan dispatchMsg) []dispatchMsg {
	var receivedDispatches []dispatchMsg
	for msg := range dispatchChan {
		receivedDispatches = append(receivedDispatches, msg)
	}
	return receivedDispatches
}

func TestProduceUsersetDispatches(t *testing.T) {
	t.Cleanup(func() {
		goleak.VerifyNone(t)
	})

	filter := func(tupleKey *openfgav1.TupleKey) (bool, error) {
		if tupleKey.GetCondition().GetName() == "condition1" {
			return true, nil
		}
		return false, fmt.Errorf("condition not found")
	}

	// model does not matter for this unit test.  All we care about is schema 1.1+.
	model := parser.MustTransformDSLToProto(`
				model
					schema 1.1

				type user
				type group
					relations
						define member: [user with condX, group#member]
				type document
					relations
						define viewer: [group#member]

				condition condX(x: int) {
					x < 100
				}`)
	ts, err := typesystem.New(model)
	require.NoError(t, err)
	ctx := typesystem.ContextWithTypesystem(context.Background(), ts)
	req := &ResolveCheckRequest{
		TupleKey:        tuple.NewTupleKeyWithCondition("document:doc1", "viewer", "user:maria", "condition1", nil),
		RequestMetadata: NewCheckRequestMetadata(20),
	}

	tests := []struct {
		name               string
		tuples             []*openfgav1.TupleKey
		expectedDispatches []dispatchMsg
	}{
		{
			name:               "empty_iterator",
			tuples:             nil,
			expectedDispatches: nil,
		},
		{
			name: "iterator_error_first_tuple",
			tuples: []*openfgav1.TupleKey{
				tuple.NewTupleKeyWithCondition("group:1", "member", "user:maria", "badCondition", nil),
			},
			expectedDispatches: []dispatchMsg{
				{
					err:            fmt.Errorf("condition not found"),
					shortCircuit:   false,
					dispatchParams: nil,
				},
			},
		},
		{
			name: "good_condition_wildcard",
			tuples: []*openfgav1.TupleKey{
				tuple.NewTupleKeyWithCondition("group:1", "member", "user:*", "condition1", nil),
			},
			expectedDispatches: []dispatchMsg{
				{
					err:            nil,
					shortCircuit:   true,
					dispatchParams: nil,
				},
			},
		},
		{
			name: "good_condition_non_wildcard",
			tuples: []*openfgav1.TupleKey{
				tuple.NewTupleKeyWithCondition("group:1", "member", "group:2#member", "condition1", nil),
			},
			expectedDispatches: []dispatchMsg{
				{
					err:          nil,
					shortCircuit: false,
					dispatchParams: &dispatchParams{
						parentReq: req,
						tk:        tuple.NewTupleKey("group:2", "member", "user:maria"),
					},
				},
			},
		},
		{
			name: "multiple_tuples",
			tuples: []*openfgav1.TupleKey{
				tuple.NewTupleKeyWithCondition("group:1", "member", "group:2#member", "condition1", nil),
				tuple.NewTupleKeyWithCondition("group:1", "member", "group:3#member", "condition1", nil),
			},
			expectedDispatches: []dispatchMsg{
				{
					err:          nil,
					shortCircuit: false,
					dispatchParams: &dispatchParams{
						parentReq: req,
						tk:        tuple.NewTupleKey("group:2", "member", "user:maria"),
					},
				},
				{
					err:          nil,
					shortCircuit: false,
					dispatchParams: &dispatchParams{
						parentReq: req,
						tk:        tuple.NewTupleKey("group:3", "member", "user:maria"),
					},
				},
			},
		},
	}

	for _, tt := range tests {
		tt := tt
		t.Run(tt.name, func(t *testing.T) {
			t.Parallel()
			ctrl := gomock.NewController(t)
			defer ctrl.Finish()
			iter := storage.NewConditionsFilteredTupleKeyIterator(storage.NewStaticTupleKeyIterator(tt.tuples), filter)
			checker := NewLocalChecker()
			defer checker.Close()
			mockResolver := NewMockCheckResolver(ctrl)
			checker.SetDelegate(mockResolver)

			pool := concurrency.NewPool(ctx, 1)

			dispatchChan := make(chan dispatchMsg, 1)

			pool.Go(func(ctx context.Context) error {
				checker.produceUsersetDispatches(ctx, req, dispatchChan, iter)
				return nil
			})

			receivedMsgs := collectMessagesFromChannel(dispatchChan)
			_ = pool.Wait()
			require.Equal(t, tt.expectedDispatches, receivedMsgs)
		})
	}
}

func TestProduceTTUDispatches(t *testing.T) {
	t.Cleanup(func() {
		goleak.VerifyNone(t)
	})
	filter := func(tupleKey *openfgav1.TupleKey) (bool, error) {
		if tupleKey.GetCondition().GetName() == "condition1" {
			return true, nil
		}
		return false, fmt.Errorf("condition not found")
	}

	// model does not matter for this unit test.  All we care about is schema 1.1+ and computedRelation is defined for type
	model := parser.MustTransformDSLToProto(`
				model
					schema 1.1

				type user
				type group
					relations
						define member: [user with condX]
				type team
					relations
						define teammate: [user with condX]
				type document
					relations
						define viewer: member from owner
						define owner: [group, team]

				condition condX(x: int) {
					x < 100
				}`)

	ts, err := typesystem.New(model)
	require.NoError(t, err)
	ctx := typesystem.ContextWithTypesystem(context.Background(), ts)
	req := &ResolveCheckRequest{
		TupleKey:        tuple.NewTupleKeyWithCondition("document:doc1", "viewer", "user:maria", "condition1", nil),
		RequestMetadata: NewCheckRequestMetadata(20),
	}

	tests := []struct {
		name               string
		computedRelation   string
		tuples             []*openfgav1.TupleKey
		expectedDispatches []dispatchMsg
	}{
		{
			name:               "empty_iterator",
			computedRelation:   "member",
			tuples:             nil,
			expectedDispatches: nil,
		},
		{
			name:             "iterator_error_first_tuple",
			computedRelation: "member",
			tuples: []*openfgav1.TupleKey{
				tuple.NewTupleKeyWithCondition("document:doc1", "owner", "group:1", "badCondition", nil),
			},
			expectedDispatches: []dispatchMsg{
				{
					err:            fmt.Errorf("condition not found"),
					shortCircuit:   false,
					dispatchParams: nil,
				},
			},
		},
		{
			name:             "relation_not_found",
			computedRelation: "member",
			tuples: []*openfgav1.TupleKey{
				tuple.NewTupleKeyWithCondition("document:doc1", "owner", "team:1", "condition1", nil),
			},
			expectedDispatches: nil,
		},
		{
			name:             "single_match",
			computedRelation: "member",
			tuples: []*openfgav1.TupleKey{
				tuple.NewTupleKeyWithCondition("document:doc1", "owner", "group:1", "condition1", nil),
			},
			expectedDispatches: []dispatchMsg{
				{
					err:          nil,
					shortCircuit: false,
					dispatchParams: &dispatchParams{
						parentReq: req,
						tk:        tuple.NewTupleKey("group:1", "member", "user:maria"),
					},
				},
			},
		},
		{
			name:             "multiple_matches",
			computedRelation: "member",
			tuples: []*openfgav1.TupleKey{
				tuple.NewTupleKeyWithCondition("document:doc1", "owner", "group:1", "condition1", nil),
				tuple.NewTupleKeyWithCondition("document:doc1", "owner", "group:2", "condition1", nil),
			},
			expectedDispatches: []dispatchMsg{
				{
					err:          nil,
					shortCircuit: false,
					dispatchParams: &dispatchParams{
						parentReq: req,
						tk:        tuple.NewTupleKey("group:1", "member", "user:maria"),
					},
				},
				{
					err:          nil,
					shortCircuit: false,
					dispatchParams: &dispatchParams{
						parentReq: req,
						tk:        tuple.NewTupleKey("group:2", "member", "user:maria"),
					},
				},
			},
		},
		{
			name:             "mix_relation_found_not_found",
			computedRelation: "member",
			tuples: []*openfgav1.TupleKey{
				tuple.NewTupleKeyWithCondition("document:doc1", "owner", "team:1", "condition1", nil),
				tuple.NewTupleKeyWithCondition("document:doc1", "owner", "group:1", "condition1", nil),
			},
			expectedDispatches: []dispatchMsg{
				{
					err:          nil,
					shortCircuit: false,
					dispatchParams: &dispatchParams{
						parentReq: req,
						tk:        tuple.NewTupleKey("group:1", "member", "user:maria"),
					},
				},
			},
		},
	}

	for _, tt := range tests {
		tt := tt
		t.Run(tt.name, func(t *testing.T) {
			t.Parallel()
			ctrl := gomock.NewController(t)
			defer ctrl.Finish()
			iter := storage.NewConditionsFilteredTupleKeyIterator(storage.NewStaticTupleKeyIterator(tt.tuples), filter)
			checker := NewLocalChecker()
			defer checker.Close()
			mockResolver := NewMockCheckResolver(ctrl)
			checker.SetDelegate(mockResolver)

			pool := concurrency.NewPool(ctx, 1)

			dispatchChan := make(chan dispatchMsg, 1)

			pool.Go(func(ctx context.Context) error {
				checker.produceTTUDispatches(ctx, tt.computedRelation, req, dispatchChan, iter)
				return nil
			})

			receivedMsgs := collectMessagesFromChannel(dispatchChan)
			_ = pool.Wait()
			require.Equal(t, tt.expectedDispatches, receivedMsgs)
		})
	}
}

// helperReceivedOutcome is a helper function that listen to chan checkOutcome and return
// all the checkOutcomes when channel is closed.
func helperReceivedOutcome(outcomes chan checkOutcome) []checkOutcome {
	var checkOutcome []checkOutcome
	for outcome := range outcomes {
		checkOutcome = append(checkOutcome, outcome)
	}
	return checkOutcome
}

func TestProcessDispatch(t *testing.T) {
	t.Cleanup(func() {
		goleak.VerifyNone(t)
	})
	const datastoreQueryCount = 30
	req := &ResolveCheckRequest{
		TupleKey:        tuple.NewTupleKeyWithCondition("document:doc1", "viewer", "user:maria", "condition1", nil),
		RequestMetadata: NewCheckRequestMetadata(20),
	}

	tests := []struct {
		name                   string
		poolSize               int
		ctxCancelled           bool
		dispatchMsgs           []dispatchMsg
		mockedDispatchResponse []*ResolveCheckResponse
		expectedOutcomes       []checkOutcome
	}{
		{
			name:             "ctx_cancelled",
			poolSize:         1,
			ctxCancelled:     true,
			dispatchMsgs:     []dispatchMsg{},
			expectedOutcomes: nil,
		},
		{
			name:         "two_error",
			poolSize:     1,
			ctxCancelled: false,
			dispatchMsgs: []dispatchMsg{
				{
					err: fmt.Errorf("error_1"),
				},
				{
					err: fmt.Errorf("error_2"),
				},
			},
			expectedOutcomes: []checkOutcome{
				{
					err: fmt.Errorf("error_1"),
				},
				{
					err: fmt.Errorf("error_2"),
				},
			},
		},
		{
			name:         "shortcut_with_only",
			poolSize:     1,
			ctxCancelled: false,
			dispatchMsgs: []dispatchMsg{
				{
					shortCircuit: true,
				},
			},
			expectedOutcomes: []checkOutcome{
				{
					resp: &ResolveCheckResponse{
						Allowed: true,
						ResolutionMetadata: &ResolveCheckResponseMetadata{
							DatastoreQueryCount: 0,
						},
					},
				},
			},
		},
		{
			name:         "shortcut_with_error_at_end",
			poolSize:     1,
			ctxCancelled: false,
			dispatchMsgs: []dispatchMsg{
				{
					shortCircuit: true,
				},
				{
					err: fmt.Errorf("should_not_process_this"),
				},
			},
			expectedOutcomes: []checkOutcome{
				{
					resp: &ResolveCheckResponse{
						Allowed: true,
						ResolutionMetadata: &ResolveCheckResponseMetadata{
							DatastoreQueryCount: 0,
						},
					},
				},
			},
		},
		{
			name:         "multiple_dispatches",
			poolSize:     1,
			ctxCancelled: false,
			dispatchMsgs: []dispatchMsg{
				{
					dispatchParams: &dispatchParams{
						parentReq: req,
						tk:        tuple.NewTupleKey("group:1", "member", "user:maria"),
					},
				},
				{
					dispatchParams: &dispatchParams{
						parentReq: req,
						tk:        tuple.NewTupleKey("group:2", "member", "user:maria"),
					},
				},
			},
			mockedDispatchResponse: []*ResolveCheckResponse{
				{
					Allowed: true,
					ResolutionMetadata: &ResolveCheckResponseMetadata{
						DatastoreQueryCount: datastoreQueryCount,
					},
				},
				{
					Allowed: false,
					ResolutionMetadata: &ResolveCheckResponseMetadata{
						DatastoreQueryCount: datastoreQueryCount,
					},
				},
			},
			expectedOutcomes: []checkOutcome{
				{
					resp: &ResolveCheckResponse{
						Allowed: true,
						ResolutionMetadata: &ResolveCheckResponseMetadata{
							DatastoreQueryCount: datastoreQueryCount,
						},
					},
				},
				{
					resp: &ResolveCheckResponse{
						Allowed: false,
						ResolutionMetadata: &ResolveCheckResponseMetadata{
							DatastoreQueryCount: datastoreQueryCount,
						},
					},
				},
			},
		},
	}

	for _, tt := range tests {
		tt := tt
		t.Run(tt.name, func(t *testing.T) {
			t.Parallel()
			ctrl := gomock.NewController(t)
			defer ctrl.Finish()

			ctx := context.Background()
			var cancel context.CancelFunc
			if tt.ctxCancelled {
				ctx, cancel = context.WithCancel(ctx)
				cancel()
			}

			checker := NewLocalChecker()
			defer checker.Close()
			mockResolver := NewMockCheckResolver(ctrl)
			checker.SetDelegate(mockResolver)

			for _, mockedDispatchResponse := range tt.mockedDispatchResponse {
				mockResolver.EXPECT().ResolveCheck(gomock.Any(), gomock.Any()).Times(1).Return(mockedDispatchResponse, nil)
			}

			dispatchMsgChan := make(chan dispatchMsg, 100)
			for _, dispatchMsg := range tt.dispatchMsgs {
				dispatchMsgChan <- dispatchMsg
			}

			outcomeChan := checker.processDispatches(ctx, uint32(tt.poolSize), dispatchMsgChan)

			// now, close the channel to simulate everything is sent
			close(dispatchMsgChan)
			outcomes := helperReceivedOutcome(outcomeChan)

			require.Equal(t, tt.expectedOutcomes, outcomes)
		})
	}
}

func TestConsumeDispatch(t *testing.T) {
	t.Cleanup(func() {
		goleak.VerifyNone(t)
	})
	const datastoreQueryCount = 30
	req := &ResolveCheckRequest{
		TupleKey:        tuple.NewTupleKeyWithCondition("document:doc1", "viewer", "user:maria", "condition1", nil),
		RequestMetadata: NewCheckRequestMetadata(20),
	}
	req.RequestMetadata.DatastoreQueryCount = datastoreQueryCount
	tests := []struct {
		name                   string
		limit                  uint32
		ctxCancelled           bool
		dispatchMsgs           []dispatchMsg
		mockedDispatchResponse []*ResolveCheckResponse
		expected               *ResolveCheckResponse
		expectedError          error
	}{
		{
			name:          "ctx_cancelled",
			limit:         1,
			ctxCancelled:  true,
			dispatchMsgs:  []dispatchMsg{},
			expected:      nil,
			expectedError: context.Canceled,
		},
		{
			name:         "single_error",
			limit:        1,
			ctxCancelled: false,
			dispatchMsgs: []dispatchMsg{
				{
					err: fmt.Errorf("error_1"),
				},
			},
			expected:      nil,
			expectedError: fmt.Errorf("error_1"),
		},
		{
			name:         "false_cycle_detected",
			limit:        1,
			ctxCancelled: false,
			dispatchMsgs: []dispatchMsg{
				{
					dispatchParams: &dispatchParams{
						parentReq: req,
						tk:        tuple.NewTupleKey("group:1", "member", "user:maria"),
					},
				},
			},
			mockedDispatchResponse: []*ResolveCheckResponse{
				{
					Allowed: false,
					ResolutionMetadata: &ResolveCheckResponseMetadata{
						DatastoreQueryCount: 2,
						CycleDetected:       true,
					},
				},
			},
			expected: &ResolveCheckResponse{
				Allowed: false,
				ResolutionMetadata: &ResolveCheckResponseMetadata{
					DatastoreQueryCount: datastoreQueryCount + 2,
					CycleDetected:       true,
				},
			},
			expectedError: nil,
		},
		{
			name:         "two_false_no_cycle",
			limit:        1,
			ctxCancelled: false,
			dispatchMsgs: []dispatchMsg{
				{
					dispatchParams: &dispatchParams{
						parentReq: req,
						tk:        tuple.NewTupleKey("group:1", "member", "user:maria"),
					},
				},
				{
					dispatchParams: &dispatchParams{
						parentReq: req,
						tk:        tuple.NewTupleKey("group:2", "member", "user:maria"),
					},
				},
			},
			mockedDispatchResponse: []*ResolveCheckResponse{
				{
					Allowed: false,
					ResolutionMetadata: &ResolveCheckResponseMetadata{
						DatastoreQueryCount: 2,
						CycleDetected:       false,
					},
				},
				{
					Allowed: false,
					ResolutionMetadata: &ResolveCheckResponseMetadata{
						DatastoreQueryCount: 3,
						CycleDetected:       false,
					},
				},
			},
			expected: &ResolveCheckResponse{
				Allowed: false,
				ResolutionMetadata: &ResolveCheckResponseMetadata{
					DatastoreQueryCount: datastoreQueryCount + 2 + 3,
					CycleDetected:       false,
				},
			},
			expectedError: nil,
		},
		{
			name:         "false_true",
			limit:        1,
			ctxCancelled: false,
			dispatchMsgs: []dispatchMsg{
				{
					dispatchParams: &dispatchParams{
						parentReq: req,
						tk:        tuple.NewTupleKey("group:1", "member", "user:maria"),
					},
				},
				{
					dispatchParams: &dispatchParams{
						parentReq: req,
						tk:        tuple.NewTupleKey("group:1", "member", "user:maria"),
					},
				},
			},
			mockedDispatchResponse: []*ResolveCheckResponse{
				{
					Allowed: false,
					ResolutionMetadata: &ResolveCheckResponseMetadata{
						DatastoreQueryCount: 2,
						CycleDetected:       false,
					},
				},
				{
					Allowed: true,
					ResolutionMetadata: &ResolveCheckResponseMetadata{
						DatastoreQueryCount: 3,
						CycleDetected:       false,
					},
				},
			},
			expected: &ResolveCheckResponse{
				Allowed: true,
				ResolutionMetadata: &ResolveCheckResponseMetadata{
					DatastoreQueryCount: datastoreQueryCount + 2 + 3,
					CycleDetected:       false,
				},
			},
			expectedError: nil,
		},
		{
			name:         "single_true",
			limit:        1,
			ctxCancelled: false,
			dispatchMsgs: []dispatchMsg{
				{
					dispatchParams: &dispatchParams{
						parentReq: req,
						tk:        tuple.NewTupleKey("group:1", "member", "user:maria"),
					},
				},
			},
			mockedDispatchResponse: []*ResolveCheckResponse{
				{
					Allowed: true,
					ResolutionMetadata: &ResolveCheckResponseMetadata{
						DatastoreQueryCount: 2,
						CycleDetected:       false,
					},
				},
			},
			expected: &ResolveCheckResponse{
				Allowed: true,
				ResolutionMetadata: &ResolveCheckResponseMetadata{
					DatastoreQueryCount: datastoreQueryCount + 2,
					CycleDetected:       false,
				},
			},
			expectedError: nil,
		},
	}
	for _, tt := range tests {
		tt := tt
		t.Run(tt.name, func(t *testing.T) {
			t.Parallel()
			ctrl := gomock.NewController(t)
			defer ctrl.Finish()

			ctx := context.Background()
			var cancel context.CancelFunc
			if tt.ctxCancelled {
				ctx, cancel = context.WithCancel(ctx)
				cancel()
			}

			checker := NewLocalChecker()
			defer checker.Close()
			mockResolver := NewMockCheckResolver(ctrl)
			checker.SetDelegate(mockResolver)
			for _, mockedDispatchResponse := range tt.mockedDispatchResponse {
				mockResolver.EXPECT().ResolveCheck(gomock.Any(), gomock.Any()).Times(1).Return(mockedDispatchResponse, nil)
			}

			dispatchMsgChan := make(chan dispatchMsg, 100)
			for _, dispatchMsg := range tt.dispatchMsgs {
				dispatchMsgChan <- dispatchMsg
			}
			close(dispatchMsgChan)

			resp, err := checker.consumeDispatches(ctx, req, tt.limit, dispatchMsgChan)
			require.Equal(t, tt.expectedError, err)
			require.Equal(t, tt.expected, resp)
		})
	}
}

func TestCheckUsersetSlowPath(t *testing.T) {
	t.Cleanup(func() {
		goleak.VerifyNone(t)
	})
	filter := func(tupleKey *openfgav1.TupleKey) (bool, error) {
		if tupleKey.GetCondition().GetName() == "condition1" {
			return true, nil
		}
		return false, fmt.Errorf("condition not found")
	}

	// model does not matter for this unit test.  All we care about is schema 1.1+.
	model := parser.MustTransformDSLToProto(`
				model
					schema 1.1

				type user
				type group
					relations
						define member: [user with condX, user:* with condX, group#member]
				type document
					relations
						define viewer: [group#member]

				condition condX(x: int) {
					x < 100
				}`)
	ts, err := typesystem.New(model)
	require.NoError(t, err)
	ctx := typesystem.ContextWithTypesystem(context.Background(), ts)

	const initialDSCount = 20
	tests := []struct {
		name          string
		tuples        []*openfgav1.TupleKey
		expected      *ResolveCheckResponse
		expectedError error
	}{
		{
			name: "shortcut",
			tuples: []*openfgav1.TupleKey{
				tuple.NewTupleKeyWithCondition("group:1", "member", "user:*", "condition1", nil),
				tuple.NewTupleKeyWithCondition("group:1", "member", "group:2#member", "condition1", nil),
			},
			expected: &ResolveCheckResponse{
				Allowed: true,
				ResolutionMetadata: &ResolveCheckResponseMetadata{
					DatastoreQueryCount: initialDSCount + 1,
				},
			},
			expectedError: nil,
		},
		{
			name: "error",
			tuples: []*openfgav1.TupleKey{
				tuple.NewTupleKeyWithCondition("group:1", "member", "user:*", "badCondition", nil),
			},
			expected:      nil,
			expectedError: fmt.Errorf("condition not found"),
		},
		{
			name:   "notFound",
			tuples: []*openfgav1.TupleKey{},
			expected: &ResolveCheckResponse{
				Allowed: false,
				ResolutionMetadata: &ResolveCheckResponseMetadata{
					DatastoreQueryCount: initialDSCount + 1,
				},
			},
			expectedError: nil,
		},
	}

	for _, tt := range tests {
		tt := tt
		t.Run(tt.name, func(t *testing.T) {
			t.Parallel()
			iter := storage.NewConditionsFilteredTupleKeyIterator(storage.NewStaticTupleKeyIterator(tt.tuples), filter)
			checker := NewLocalChecker()
			defer checker.Close()

			req := &ResolveCheckRequest{
				TupleKey:        tuple.NewTupleKey("group:1", "member", "user:maria"),
				RequestMetadata: NewCheckRequestMetadata(20),
			}
			req.RequestMetadata.DatastoreQueryCount = initialDSCount
			resp, err := checker.checkUsersetSlowPath(ctx, req, iter)
			require.Equal(t, tt.expectedError, err)
			require.Equal(t, tt.expected, resp)
		})
	}
}

func TestCheckTTUSlowPath(t *testing.T) {
	t.Cleanup(func() {
		goleak.VerifyNone(t)
	})

	filter := func(tupleKey *openfgav1.TupleKey) (bool, error) {
		if tupleKey.GetCondition().GetName() == "condition1" {
			return true, nil
		}
		return false, fmt.Errorf("condition not found")
	}

	// model does not matter for this unit test.  All we care about is schema 1.1+ and computedRelation is defined for type
	model := parser.MustTransformDSLToProto(`
				model
					schema 1.1

				type user
				type group
					relations
						define member: [user with condX]
				type team
					relations
						define teammate: [user with condX]
				type document
					relations
						define viewer: member from owner
						define owner: [group, team]

				condition condX(x: int) {
					x < 100
				}`)

	ts, err := typesystem.New(model)
	require.NoError(t, err)
	ctx := typesystem.ContextWithTypesystem(context.Background(), ts)
	const initialDSCount = 20

	tests := []struct {
		name             string
		rewrite          *openfgav1.Userset
		tuples           []*openfgav1.TupleKey
		dispatchResponse *ResolveCheckResponse
		expected         *ResolveCheckResponse
		expectedError    error
	}{
		{
			name:    "no_tuple",
			rewrite: typesystem.TupleToUserset("owner", "member"),
			tuples:  []*openfgav1.TupleKey{},
			expected: &ResolveCheckResponse{
				Allowed: false,
				ResolutionMetadata: &ResolveCheckResponseMetadata{
					DatastoreQueryCount: initialDSCount + 1, // 1 for getting the parent
				},
			},
			expectedError: nil,
		},
		{
			name:    "error",
			rewrite: typesystem.TupleToUserset("owner", "member"),
			tuples: []*openfgav1.TupleKey{
				tuple.NewTupleKeyWithCondition("document:doc1", "owner", "group:1", "badCondition", nil),
			},
			expected:      nil,
			expectedError: fmt.Errorf("condition not found"),
		},
		{
			name:    "dispatcher_found",
			rewrite: typesystem.TupleToUserset("owner", "member"),
			tuples: []*openfgav1.TupleKey{
				tuple.NewTupleKeyWithCondition("document:doc1", "owner", "group:1", "condition1", nil),
			},
			dispatchResponse: &ResolveCheckResponse{
				Allowed: true,
				ResolutionMetadata: &ResolveCheckResponseMetadata{
					DatastoreQueryCount: 1,
				},
			},
			expected: &ResolveCheckResponse{
				Allowed: true,
				ResolutionMetadata: &ResolveCheckResponseMetadata{
					DatastoreQueryCount: initialDSCount + 1 + 1, // 1 for getting the parent and 1 for the dispatch
				},
			},
			expectedError: nil,
		},
		{
			name:    "dispatcher_not_found",
			rewrite: typesystem.TupleToUserset("owner", "member"),
			tuples: []*openfgav1.TupleKey{
				tuple.NewTupleKeyWithCondition("document:doc1", "owner", "group:1", "condition1", nil),
			},
			dispatchResponse: &ResolveCheckResponse{
				Allowed: false,
				ResolutionMetadata: &ResolveCheckResponseMetadata{
					DatastoreQueryCount: 1,
				},
			},
			expected: &ResolveCheckResponse{
				Allowed: false,
				ResolutionMetadata: &ResolveCheckResponseMetadata{
					DatastoreQueryCount: initialDSCount + 1 + 1, // 1 for getting the parent and 1 for the dispatch
				},
			},
			expectedError: nil,
		},
	}

	for _, tt := range tests {
		tt := tt
		t.Run(tt.name, func(t *testing.T) {
			t.Parallel()
			ctrl := gomock.NewController(t)
			defer ctrl.Finish()
			iter := storage.NewConditionsFilteredTupleKeyIterator(storage.NewStaticTupleKeyIterator(tt.tuples), filter)
			checker := NewLocalChecker()
			defer checker.Close()
			mockResolver := NewMockCheckResolver(ctrl)
			checker.SetDelegate(mockResolver)

			if tt.dispatchResponse != nil {
				mockResolver.EXPECT().ResolveCheck(gomock.Any(), gomock.Any()).Return(tt.dispatchResponse, nil)
			}

			req := &ResolveCheckRequest{
				TupleKey:        tuple.NewTupleKey("group:1", "member", "user:maria"),
				RequestMetadata: NewCheckRequestMetadata(20),
			}
			req.RequestMetadata.DatastoreQueryCount = initialDSCount
			resp, err := checker.checkTTUSlowPath(ctx, req, tt.rewrite, iter)
			require.Equal(t, tt.expectedError, err)
			require.Equal(t, tt.expected, resp)
		})
	}
}

type parallelRecursiveTest struct {
	slowRequests               bool
	numTimeFuncExecuted        *atomic.Uint32
	returnResolveCheckResponse []*ResolveCheckResponse
	returnError                []error
}

func (p *parallelRecursiveTest) testParallelizeRecursive(context.Context,
	*ResolveCheckRequest,
<<<<<<< HEAD
	*recursiveMatchUserUsersetCommonData) (*ResolveCheckResponse, error) {
=======
	*recursiveMatchUserUsersetCommonData,
	TupleMapper) (*ResolveCheckResponse, error) {
>>>>>>> 600217a1
	if p.slowRequests {
		time.Sleep(5 * time.Millisecond)
	}
	currentCounter := p.numTimeFuncExecuted.Add(1)
	return p.returnResolveCheckResponse[currentCounter-1], p.returnError[currentCounter-1]
}

func TestParallelizeRecursiveMatchUserUserset(t *testing.T) {
	t.Cleanup(func() {
		goleak.VerifyNone(t)
	})

	t.Run("regular_test", func(t *testing.T) {
		tests := []struct {
			name                  string
			usersetItems          []string
<<<<<<< HEAD
=======
			usersetError          error
>>>>>>> 600217a1
			maxConcurrentReads    int
			visitedItems          []string
			parallelRecursiveTest parallelRecursiveTest
			expectedResponse      *ResolveCheckResponse
			expectedError         error
		}{
			{
				name:               "empty_userset",
				usersetItems:       []string{},
				visitedItems:       []string{},
				maxConcurrentReads: 20,
				parallelRecursiveTest: parallelRecursiveTest{
					numTimeFuncExecuted: &atomic.Uint32{},
				},
				expectedResponse: &ResolveCheckResponse{
					Allowed: false,
					ResolutionMetadata: &ResolveCheckResponseMetadata{
						DatastoreQueryCount: 15,
						CycleDetected:       false,
					},
				},
				expectedError: nil,
			},
			{
				name:               "multiple_userset_last_true_concurrent_read_large",
				usersetItems:       []string{"group:1", "group:2", "group:3"},
				visitedItems:       []string{},
				maxConcurrentReads: 20,
				parallelRecursiveTest: parallelRecursiveTest{
					numTimeFuncExecuted: &atomic.Uint32{},
					returnResolveCheckResponse: []*ResolveCheckResponse{
						{
							Allowed: false,
							ResolutionMetadata: &ResolveCheckResponseMetadata{
								DatastoreQueryCount: 20,
								CycleDetected:       false,
							},
						},
						{
							Allowed: false,
							ResolutionMetadata: &ResolveCheckResponseMetadata{
								DatastoreQueryCount: 20,
								CycleDetected:       false,
							},
						},
						{
							Allowed: true,
							ResolutionMetadata: &ResolveCheckResponseMetadata{
								DatastoreQueryCount: 20,
								CycleDetected:       false,
							},
						},
					},
					returnError: []error{
						nil,
						nil,
						nil,
					},
				},
				expectedResponse: &ResolveCheckResponse{
					Allowed: true,
					ResolutionMetadata: &ResolveCheckResponseMetadata{
						DatastoreQueryCount: 20,
						CycleDetected:       false,
					},
				},
				expectedError: nil,
			},
			{
				name:               "multiple_userset_last_true_concurrent_read_large_slow_requests",
				usersetItems:       []string{"group:1", "group:2", "group:3"},
				visitedItems:       []string{},
				maxConcurrentReads: 20,
				parallelRecursiveTest: parallelRecursiveTest{
					slowRequests:        true,
					numTimeFuncExecuted: &atomic.Uint32{},
					returnResolveCheckResponse: []*ResolveCheckResponse{
						{
							Allowed: false,
							ResolutionMetadata: &ResolveCheckResponseMetadata{
								DatastoreQueryCount: 20,
								CycleDetected:       false,
							},
						},
						{
							Allowed: false,
							ResolutionMetadata: &ResolveCheckResponseMetadata{
								DatastoreQueryCount: 20,
								CycleDetected:       false,
							},
						},
						{
							Allowed: true,
							ResolutionMetadata: &ResolveCheckResponseMetadata{
								DatastoreQueryCount: 20,
								CycleDetected:       false,
							},
						},
					},
					returnError: []error{
						nil,
						nil,
						nil,
					},
				},
				expectedResponse: &ResolveCheckResponse{
					Allowed: true,
					ResolutionMetadata: &ResolveCheckResponseMetadata{
						DatastoreQueryCount: 20,
						CycleDetected:       false,
					},
				},
				expectedError: nil,
			},
			{
				name:               "multiple_userset_last_true_concurrent_read_small",
				usersetItems:       []string{"group:1", "group:2", "group:3"},
				visitedItems:       []string{},
				maxConcurrentReads: 1,
				parallelRecursiveTest: parallelRecursiveTest{
					numTimeFuncExecuted: &atomic.Uint32{},
					returnResolveCheckResponse: []*ResolveCheckResponse{
						{
							Allowed: false,
							ResolutionMetadata: &ResolveCheckResponseMetadata{
								DatastoreQueryCount: 20,
								CycleDetected:       false,
							},
						},
						{
							Allowed: false,
							ResolutionMetadata: &ResolveCheckResponseMetadata{
								DatastoreQueryCount: 20,
								CycleDetected:       false,
							},
						},
						{
							Allowed: true,
							ResolutionMetadata: &ResolveCheckResponseMetadata{
								DatastoreQueryCount: 20,
								CycleDetected:       false,
							},
						},
					},
					returnError: []error{
						nil,
						nil,
						nil,
					},
				},
				expectedResponse: &ResolveCheckResponse{
					Allowed: true,
					ResolutionMetadata: &ResolveCheckResponseMetadata{
						DatastoreQueryCount: 20,
						CycleDetected:       false,
					},
				},
				expectedError: nil,
			},
			{
				name:               "multiple_userset_last_true_concurrent_read_small_slow_request",
				usersetItems:       []string{"group:1", "group:2", "group:3"},
				visitedItems:       []string{},
				maxConcurrentReads: 1,
				parallelRecursiveTest: parallelRecursiveTest{
					slowRequests:        true,
					numTimeFuncExecuted: &atomic.Uint32{},
					returnResolveCheckResponse: []*ResolveCheckResponse{
						{
							Allowed: false,
							ResolutionMetadata: &ResolveCheckResponseMetadata{
								DatastoreQueryCount: 20,
								CycleDetected:       false,
							},
						},
						{
							Allowed: false,
							ResolutionMetadata: &ResolveCheckResponseMetadata{
								DatastoreQueryCount: 20,
								CycleDetected:       false,
							},
						},
						{
							Allowed: true,
							ResolutionMetadata: &ResolveCheckResponseMetadata{
								DatastoreQueryCount: 20,
								CycleDetected:       false,
							},
						},
					},
					returnError: []error{
						nil,
						nil,
						nil,
					},
				},
				expectedResponse: &ResolveCheckResponse{
					Allowed: true,
					ResolutionMetadata: &ResolveCheckResponseMetadata{
						DatastoreQueryCount: 20,
						CycleDetected:       false,
					},
				},
				expectedError: nil,
			},
			{
				name:               "multiple_userset_first_true_concurrent_read_large",
				usersetItems:       []string{"group:1", "group:2", "group:3"},
				visitedItems:       []string{},
				maxConcurrentReads: 20,
				parallelRecursiveTest: parallelRecursiveTest{
					numTimeFuncExecuted: &atomic.Uint32{},
					returnResolveCheckResponse: []*ResolveCheckResponse{
						{
							Allowed: true,
							ResolutionMetadata: &ResolveCheckResponseMetadata{
								DatastoreQueryCount: 20,
								CycleDetected:       false,
							},
						},
						{
							Allowed: false,
							ResolutionMetadata: &ResolveCheckResponseMetadata{
								DatastoreQueryCount: 20,
								CycleDetected:       false,
							},
						},
						{
							Allowed: false,
							ResolutionMetadata: &ResolveCheckResponseMetadata{
								DatastoreQueryCount: 20,
								CycleDetected:       false,
							},
						},
					},
					returnError: []error{
						nil,
						nil,
						nil,
					},
				},
				expectedResponse: &ResolveCheckResponse{
					Allowed: true,
					ResolutionMetadata: &ResolveCheckResponseMetadata{
						DatastoreQueryCount: 20,
						CycleDetected:       false,
					},
				},
				expectedError: nil,
			},
			{
				name:               "multiple_userset_first_true_concurrent_read_small",
				usersetItems:       []string{"group:1", "group:2", "group:3"},
				visitedItems:       []string{},
				maxConcurrentReads: 1,
				parallelRecursiveTest: parallelRecursiveTest{
					numTimeFuncExecuted: &atomic.Uint32{},
					returnResolveCheckResponse: []*ResolveCheckResponse{
						{
							Allowed: true,
							ResolutionMetadata: &ResolveCheckResponseMetadata{
								DatastoreQueryCount: 20,
								CycleDetected:       false,
							},
						},
						{
							Allowed: false,
							ResolutionMetadata: &ResolveCheckResponseMetadata{
								DatastoreQueryCount: 20,
								CycleDetected:       false,
							},
						},
						{
							Allowed: false,
							ResolutionMetadata: &ResolveCheckResponseMetadata{
								DatastoreQueryCount: 20,
								CycleDetected:       false,
							},
						},
					},
					returnError: []error{
						nil,
						nil,
						nil,
					},
				},
				expectedResponse: &ResolveCheckResponse{
					Allowed: true,
					ResolutionMetadata: &ResolveCheckResponseMetadata{
						DatastoreQueryCount: 20,
						CycleDetected:       false,
					},
				},
				expectedError: nil,
			},
			{
				name:               "multiple_userset_none_true_concurrent_read_small",
				usersetItems:       []string{"group:1", "group:2", "group:3"},
				visitedItems:       []string{},
				maxConcurrentReads: 1,
				parallelRecursiveTest: parallelRecursiveTest{
					numTimeFuncExecuted: &atomic.Uint32{},
					returnResolveCheckResponse: []*ResolveCheckResponse{
						{
							Allowed: false,
							ResolutionMetadata: &ResolveCheckResponseMetadata{
								DatastoreQueryCount: 20,
								CycleDetected:       false,
							},
						},
						{
							Allowed: false,
							ResolutionMetadata: &ResolveCheckResponseMetadata{
								DatastoreQueryCount: 20,
								CycleDetected:       false,
							},
						},
						{
							Allowed: false,
							ResolutionMetadata: &ResolveCheckResponseMetadata{
								DatastoreQueryCount: 20,
								CycleDetected:       false,
							},
						},
					},
					returnError: []error{
						nil,
						nil,
						nil,
					},
				},
				expectedResponse: &ResolveCheckResponse{
					Allowed: false,
					ResolutionMetadata: &ResolveCheckResponseMetadata{
						DatastoreQueryCount: 15,
						CycleDetected:       false,
					},
				},
				expectedError: nil,
			},
			{
				name:               "error",
				usersetItems:       []string{"group:1"},
				visitedItems:       []string{},
				maxConcurrentReads: 20,
				parallelRecursiveTest: parallelRecursiveTest{
					numTimeFuncExecuted: &atomic.Uint32{},
					returnResolveCheckResponse: []*ResolveCheckResponse{
						nil,
					},
					returnError: []error{
						fmt.Errorf("mock_error"),
					},
				},
				expectedResponse: nil,
				expectedError:    fmt.Errorf("mock_error"),
			},
			{
				name:               "do_not_run_visited_item",
				usersetItems:       []string{"group:1"},
				visitedItems:       []string{"group:1"},
				maxConcurrentReads: 20,
				parallelRecursiveTest: parallelRecursiveTest{
					// notice there are no items being returned as group:1 is skipped.
					returnResolveCheckResponse: []*ResolveCheckResponse{},
					returnError:                []error{},
				},
				expectedResponse: &ResolveCheckResponse{
					Allowed: false,
					ResolutionMetadata: &ResolveCheckResponseMetadata{
						DatastoreQueryCount: 15,
						CycleDetected:       false,
					},
				},
				expectedError: nil,
			},
<<<<<<< HEAD
=======
			{
				name:               "mapper_build_error",
				usersetItems:       []string{"group:1"},
				usersetError:       fmt.Errorf("mock_error"),
				maxConcurrentReads: 20,
				parallelRecursiveTest: parallelRecursiveTest{
					returnResolveCheckResponse: []*ResolveCheckResponse{},
					returnError:                []error{},
				},
				expectedResponse: nil,
				expectedError:    fmt.Errorf("mock_error"),
			},
>>>>>>> 600217a1
		}

		for _, tt := range tests {
			t.Run(tt.name, func(t *testing.T) {
				t.Parallel()
<<<<<<< HEAD
=======
				ctrl := gomock.NewController(t)
				defer ctrl.Finish()
				ds := mocks.NewMockRelationshipTupleReader(ctrl)
				ds.EXPECT().ReadUsersetTuples(gomock.Any(), gomock.Any(), gomock.Any(), gomock.Any()).AnyTimes().Return(storage.NewStaticTupleIterator(nil), tt.usersetError)
>>>>>>> 600217a1
				commonParameters := &recursiveMatchUserUsersetCommonData{
					concurrencyLimit: tt.maxConcurrentReads,
					visitedUserset:   &sync.Map{},
					dsCount:          &atomic.Uint32{},
<<<<<<< HEAD
=======
					ds:               ds,
					tupleMapperKind:  NestedUsersetKind,
>>>>>>> 600217a1
				}
				for _, item := range tt.visitedItems {
					commonParameters.visitedUserset.Store(item, struct{}{})
				}
				commonParameters.dsCount.Store(15)
				resp, err := parallelizeRecursiveMatchUserUserset(context.Background(),
					tt.usersetItems,
					&ResolveCheckRequest{
						RequestMetadata: NewCheckRequestMetadata(20),
					},
					commonParameters,
					tt.parallelRecursiveTest.testParallelizeRecursive)
				require.Equal(t, tt.expectedResponse, resp)
				require.Equal(t, tt.expectedError, err)
			})
		}
	})
	t.Run("very_large_slow_userset", func(t *testing.T) {
		t.Parallel()
		tests := []struct {
			name         string
			checkAllowed bool
		}{
			{
				name:         "not_allowed",
				checkAllowed: false,
			},
			{
				name:         "allowed",
				checkAllowed: true,
			},
		}

		for _, tt := range tests {
			t.Run(tt.name, func(t *testing.T) {
				t.Parallel()

				maxConcurrentRead := 20
				numUsersetItem := 5000
<<<<<<< HEAD
=======
				ctrl := gomock.NewController(t)
				defer ctrl.Finish()
				ds := mocks.NewMockRelationshipTupleReader(ctrl)
				ds.EXPECT().ReadUsersetTuples(gomock.Any(), gomock.Any(), gomock.Any(), gomock.Any()).AnyTimes().Return(storage.NewStaticTupleIterator(nil), nil)
>>>>>>> 600217a1
				commonParameters := &recursiveMatchUserUsersetCommonData{
					concurrencyLimit: maxConcurrentRead,
					visitedUserset:   &sync.Map{},
					dsCount:          &atomic.Uint32{},
<<<<<<< HEAD
=======
					ds:               ds,
					tupleMapperKind:  NestedUsersetKind,
>>>>>>> 600217a1
				}
				commonParameters.dsCount.Store(15)

				usersetItems := make([]string, numUsersetItem)
				returnResolveCheckResponse := make([]*ResolveCheckResponse, numUsersetItem)
				returnError := make([]error, numUsersetItem)
				for i := 0; i < numUsersetItem; i++ {
					usersetItems[i] = fmt.Sprintf("group:%d", i)
					returnResolveCheckResponse[i] = &ResolveCheckResponse{
						Allowed: false,
						ResolutionMetadata: &ResolveCheckResponseMetadata{
							DatastoreQueryCount: 15,
							CycleDetected:       false,
						},
					}
					returnError[i] = nil
				}
				if tt.checkAllowed {
					returnResolveCheckResponse[numUsersetItem/2] = &ResolveCheckResponse{
						Allowed: true,
						ResolutionMetadata: &ResolveCheckResponseMetadata{
							DatastoreQueryCount: 15,
							CycleDetected:       false,
						},
					}
				}

				recursiveTestResult := parallelRecursiveTest{
					slowRequests:               true,
					numTimeFuncExecuted:        &atomic.Uint32{},
					returnResolveCheckResponse: returnResolveCheckResponse,
					returnError:                returnError,
				}
				resp, err := parallelizeRecursiveMatchUserUserset(context.Background(),
					usersetItems,
					&ResolveCheckRequest{
						RequestMetadata: NewCheckRequestMetadata(20),
					},
					commonParameters,
					recursiveTestResult.testParallelizeRecursive)
				require.NoError(t, err)
				require.Equal(t, &ResolveCheckResponse{
					Allowed: tt.checkAllowed,
					ResolutionMetadata: &ResolveCheckResponseMetadata{
						DatastoreQueryCount: 15,
						CycleDetected:       false,
					},
				}, resp)
			})
		}
	})
}

func TestRecursiveMatchUserUserset(t *testing.T) {
	t.Cleanup(func() {
		goleak.VerifyNone(t)
	})

	tests := []struct {
		name               string
		tuples             [][]*openfgav1.Tuple
		tupleIteratorError error
		expected           *ResolveCheckResponse
		expectedError      error
	}{
		{
			name: "empty_recursive_userset",
			tuples: [][]*openfgav1.Tuple{
				{},
			},
			expected: &ResolveCheckResponse{
				Allowed: false,
				ResolutionMetadata: &ResolveCheckResponseMetadata{
					DatastoreQueryCount: 1,
					CycleDetected:       false,
				},
			},
		},
		{
			name: "first_item_match",
			tuples: [][]*openfgav1.Tuple{
				{
					{
						Key: tuple.NewTupleKey("group:1", "member", "group:a#member"),
					},
					{
						Key: tuple.NewTupleKey("group:1", "member", "group:x#member"),
					},
				},
			},
			expected: &ResolveCheckResponse{
				Allowed: true,
				ResolutionMetadata: &ResolveCheckResponseMetadata{
					DatastoreQueryCount: 1,
					CycleDetected:       false,
				},
			},
		},
		{
			name: "second_item_match",
			tuples: [][]*openfgav1.Tuple{
				{
					{
						Key: tuple.NewTupleKey("group:1", "member", "group:x#member"),
					},
					{
						Key: tuple.NewTupleKey("group:1", "member", "group:a#member"),
					},
				},
			},
			expected: &ResolveCheckResponse{
				Allowed: true,
				ResolutionMetadata: &ResolveCheckResponseMetadata{
					DatastoreQueryCount: 1,
					CycleDetected:       false,
				},
			},
		},
		{
			name: "iter_error",
			tuples: [][]*openfgav1.Tuple{
				{},
			},
			tupleIteratorError: fmt.Errorf("mock_error"),
			expected:           nil,
			expectedError:      fmt.Errorf("mock_error"),
		},
		{
			name: "recursive_linear_not_found",
			tuples: [][]*openfgav1.Tuple{
				{
					{
						Key: tuple.NewTupleKey("group:1", "member", "group:x#member"),
					},
				},
				{
					{
						Key: tuple.NewTupleKey("group:x", "member", "group:y#member"),
					},
				},
				{},
			},
			expected: &ResolveCheckResponse{
				Allowed: false,
				ResolutionMetadata: &ResolveCheckResponseMetadata{
					DatastoreQueryCount: 3,
					CycleDetected:       false,
				},
			},
		},
		{
			name: "recursive_linear_found",
			tuples: [][]*openfgav1.Tuple{
				{
					{
						Key: tuple.NewTupleKey("group:1", "member", "group:x#member"),
					},
				},
				{
					{
						Key: tuple.NewTupleKey("group:x", "member", "group:y#member"),
					},
				},
				{
					{
						Key: tuple.NewTupleKey("group:y", "member", "group:b#member"),
					},
				},
			},
			expected: &ResolveCheckResponse{
				Allowed: true,
				ResolutionMetadata: &ResolveCheckResponseMetadata{
					DatastoreQueryCount: 3,
					CycleDetected:       false,
				},
			},
		},
		{
			name: "recursive_breath_not_found",
			tuples: [][]*openfgav1.Tuple{
				{
					{
						Key: tuple.NewTupleKey("group:1", "member", "group:x#member"),
					},
					{
						Key: tuple.NewTupleKey("group:x", "member", "group:y#member"),
					},
				},
				{},
				{},
			},
			expected: &ResolveCheckResponse{
				Allowed: false,
				ResolutionMetadata: &ResolveCheckResponseMetadata{
					DatastoreQueryCount: 3,
					CycleDetected:       false,
				},
			},
		},
		{
			name: "found_second_level",
			tuples: [][]*openfgav1.Tuple{
				{
					{
						Key: tuple.NewTupleKey("group:1", "member", "group:x#member"),
					},
					{
						Key: tuple.NewTupleKey("group:x", "member", "group:y#member"),
					},
				},
				{},
				{
					{
						Key: tuple.NewTupleKey("group:y", "member", "group:b#member"),
					},
				},
			},
			expected: &ResolveCheckResponse{
				Allowed: true,
				ResolutionMetadata: &ResolveCheckResponseMetadata{
					DatastoreQueryCount: 3,
					CycleDetected:       false,
				},
			},
		},
	}
	for _, tt := range tests {
		t.Run(tt.name, func(t *testing.T) {
			t.Parallel()

			ctrl := gomock.NewController(t)
			defer ctrl.Finish()
			ds := mocks.NewMockRelationshipTupleReader(ctrl)
			for _, tuples := range tt.tuples {
				ds.EXPECT().ReadUsersetTuples(gomock.Any(), gomock.Any(), gomock.Any(), gomock.Any()).Times(1).Return(storage.NewStaticTupleIterator(tuples), tt.tupleIteratorError)
			}
			model := parser.MustTransformDSLToProto(`
				model
					schema 1.1

				type user
				type group
					relations
						define member: [user, group#member]
`)
			ts, err := typesystem.New(model)
			require.NoError(t, err)

			req := &ResolveCheckRequest{
				StoreID:              ulid.Make().String(),
				AuthorizationModelID: ulid.Make().String(),
				TupleKey:             tuple.NewTupleKey("group:1", "member", "user:maria"),
				RequestMetadata:      NewCheckRequestMetadata(20),
			}

			userUsersetMapping := storage.NewSortedSet()
			userUsersetMapping.Add("group:a")
			userUsersetMapping.Add("group:b")

<<<<<<< HEAD
			evalRequest := tupleevaluator.EvaluationRequest{
				StoreID:     req.GetStoreID(),
				Consistency: req.GetConsistency(),
				Object:      req.GetTupleKey().GetObject(),
				Relation:    req.GetTupleKey().GetRelation(),
				Kind:        tupleevaluator.NestedUsersetKind,
			}

			tupleEval := tupleevaluator.NewTupleEvaluator(ds, evalRequest)

=======
>>>>>>> 600217a1
			commonData := &recursiveMatchUserUsersetCommonData{
				typesys:              ts,
				ds:                   ds,
				dsCount:              &atomic.Uint32{},
				concurrencyLimit:     10,
<<<<<<< HEAD
				userToUsersetMapping: userUsersetMapping,
				visitedUserset:       &sync.Map{},
				tupleEval:            tupleEval,
			}

			result, err := recursiveMatchUserUserset(context.Background(), req, commonData)
=======
				tupleMapperKind:      NestedUsersetKind,
				userToUsersetMapping: userUsersetMapping,
				visitedUserset:       &sync.Map{},
				allowedUserTypeRestrictions: []*openfgav1.RelationReference{
					{
						Type: "group",
						RelationOrWildcard: &openfgav1.RelationReference_Relation{
							Relation: "member",
						},
					},
				},
			}
			mapper, err := buildMapper(context.Background(), req, commonData)
			if tt.tupleIteratorError != nil {
				require.Equal(t, tt.tupleIteratorError, err)
				return
			}

			result, err := recursiveMatchUserUserset(context.Background(), req, commonData, mapper)
>>>>>>> 600217a1
			require.Equal(t, tt.expectedError, err)
			require.Equal(t, tt.expected, result)
		})
	}
}

func TestStreamedLookupUsersetForUser(t *testing.T) {
	t.Cleanup(func() {
		goleak.VerifyNone(t)
	})

	tests := []struct {
		name                            string
		contextDone                     bool
		publiclyAssignable              bool
		readStartingWithUserTuples      []*openfgav1.Tuple
		readStartingWithUserTuplesError error
		iteratorHasError                bool
		expected                        []usersetMessage
		poolSize                        int
	}{
		{
			name:                            "get_iterator_error",
			contextDone:                     false,
			poolSize:                        1,
			readStartingWithUserTuples:      []*openfgav1.Tuple{},
			readStartingWithUserTuplesError: fmt.Errorf("mock_error"),
			expected: []usersetMessage{
				{
					userset: "",
					err:     fmt.Errorf("mock_error"),
				},
			},
		},
		{
			name:             "iterator_next_error",
			contextDone:      false,
			poolSize:         1,
			iteratorHasError: true,
			readStartingWithUserTuples: []*openfgav1.Tuple{
				{
					Key: tuple.NewTupleKey("group:1", "member", "user:maria"),
				},
			},
			readStartingWithUserTuplesError: nil,
			expected: []usersetMessage{
				{
					userset: "group:1",
					err:     nil,
				},
				{
					userset: "",
					err:     mocks.ErrSimulatedError,
				},
			},
		},
		{
			name:                            "empty_user",
			contextDone:                     false,
			poolSize:                        1,
			readStartingWithUserTuples:      []*openfgav1.Tuple{},
			readStartingWithUserTuplesError: nil,
			expected:                        nil,
		},
		{
			name:                            "ctx_cancel",
			contextDone:                     true,
			poolSize:                        1,
			readStartingWithUserTuples:      []*openfgav1.Tuple{},
			readStartingWithUserTuplesError: nil,
			expected:                        nil,
		},
		{
			name:        "has_users",
			contextDone: false,
			poolSize:    1,
			readStartingWithUserTuples: []*openfgav1.Tuple{
				{
					Key: tuple.NewTupleKey("group:1", "member", "user:maria"),
				},
				{
					Key: tuple.NewTupleKey("group:2", "member", "user:maria"),
				},
			},
			readStartingWithUserTuplesError: nil,
			expected: []usersetMessage{
				{
					userset: "group:1",
					err:     nil,
				},
				{
					userset: "group:2",
					err:     nil,
				},
			},
		},
		{
			name:        "has_users_large_pool_size",
			contextDone: false,
			poolSize:    5,
			readStartingWithUserTuples: []*openfgav1.Tuple{
				{
					Key: tuple.NewTupleKey("group:1", "member", "user:maria"),
				},
				{
					Key: tuple.NewTupleKey("group:2", "member", "user:maria"),
				},
			},
			readStartingWithUserTuplesError: nil,
			expected: []usersetMessage{
				{
					userset: "group:1",
					err:     nil,
				},
				{
					userset: "group:2",
					err:     nil,
				},
			},
		},
		{
			name:        "non_publicly_assignable",
			contextDone: false,
			poolSize:    5,
			readStartingWithUserTuples: []*openfgav1.Tuple{
				{
					Key: tuple.NewTupleKey("group:1", "member", "user:maria"),
				},
				{
					Key: tuple.NewTupleKey("group:2", "member", "user:*"),
				},
			},
			readStartingWithUserTuplesError: nil,
			expected: []usersetMessage{
				{
					userset: "group:1",
					err:     nil,
				},
			},
		},
		{
			name:               "publicly_assignable",
			contextDone:        false,
			publiclyAssignable: true,
			poolSize:           5,
			readStartingWithUserTuples: []*openfgav1.Tuple{
				{
					Key: tuple.NewTupleKey("group:1", "member", "user:maria"),
				},
				{
					Key: tuple.NewTupleKey("group:2", "member", "user:*"),
				},
			},
			readStartingWithUserTuplesError: nil,
			expected: []usersetMessage{
				{
					userset: "group:1",
					err:     nil,
				},
				{
					userset: "group:2",
					err:     nil,
				},
			},
		},
	}

	for _, tt := range tests {
		t.Run(tt.name, func(t *testing.T) {
			t.Parallel()
			ctrl := gomock.NewController(t)
			defer ctrl.Finish()
			ds := mocks.NewMockRelationshipTupleReader(ctrl)
			if tt.iteratorHasError {
				ds.EXPECT().ReadStartingWithUser(gomock.Any(), gomock.Any(), gomock.Any(), gomock.Any()).Times(1).Return(mocks.NewErrorTupleIterator(tt.readStartingWithUserTuples), tt.readStartingWithUserTuplesError)
			} else {
				ds.EXPECT().ReadStartingWithUser(gomock.Any(), gomock.Any(), gomock.Any(), gomock.Any()).Times(1).Return(storage.NewStaticTupleIterator(tt.readStartingWithUserTuples), tt.readStartingWithUserTuplesError)
			}
			var model *openfgav1.AuthorizationModel
			if tt.publiclyAssignable {
				model = parser.MustTransformDSLToProto(`
				model
					schema 1.1

				type user
				type group
					relations
						define member: [user, user:*, group#member]
`)
			} else {
				model = parser.MustTransformDSLToProto(`
				model
					schema 1.1

				type user
				type group
					relations
						define member: [user, group#member]
`)
			}
			ts, err := typesystem.New(model)
			require.NoError(t, err)

			req := &ResolveCheckRequest{
				StoreID:              ulid.Make().String(),
				AuthorizationModelID: ulid.Make().String(),
				TupleKey:             tuple.NewTupleKey("group:1", "member", "user:maria"),
				RequestMetadata:      NewCheckRequestMetadata(20),
			}

			cancellableCtx, cancelFunc := context.WithCancel(context.Background())
			if tt.contextDone {
				cancelFunc()
			} else {
				defer cancelFunc()
			}

<<<<<<< HEAD
			userToUsersetMessageChan := streamedLookupUsersetForUser(cancellableCtx, ts, ds, req, tt.poolSize)
=======
			dsCount := &atomic.Uint32{}
			commonData := &recursiveMatchUserUsersetCommonData{
				typesys:                     ts,
				ds:                          ds,
				dsCount:                     dsCount,
				userToUsersetMapping:        nil, // not used
				concurrencyLimit:            tt.poolSize,
				visitedUserset:              &sync.Map{},
				allowedUserTypeRestrictions: nil, // not used
			}

			userToUsersetMessageChan := streamedLookupUsersetForUser(cancellableCtx, commonData, req)
>>>>>>> 600217a1

			var userToUsersetMessages []usersetMessage

			for userToUsersetMessage := range userToUsersetMessageChan {
				userToUsersetMessages = append(userToUsersetMessages, userToUsersetMessage)
			}

			require.Equal(t, tt.expected, userToUsersetMessages)
		})
	}
}

func TestStreamedLookupUsersetForObject(t *testing.T) {
	t.Cleanup(func() {
		goleak.VerifyNone(t)
	})

	tests := []struct {
		name                   string
		contextDone            bool
		readUsersetTuples      []*openfgav1.Tuple
		readUsersetTuplesError error
		iteratorHasError       bool
		expected               []usersetMessage
		poolSize               int
	}{
		{
			name:                   "get_iterator_error",
			contextDone:            false,
			poolSize:               1,
			readUsersetTuples:      []*openfgav1.Tuple{},
			readUsersetTuplesError: fmt.Errorf("mock_error"),
			expected: []usersetMessage{
				{
					userset: "",
					err:     fmt.Errorf("mock_error"),
				},
			},
		},
		{
			name:             "iterator_next_error",
			contextDone:      false,
			poolSize:         1,
			iteratorHasError: true,
			readUsersetTuples: []*openfgav1.Tuple{
				{
					Key: tuple.NewTupleKey("group:1", "member", "group:2#member"),
				},
			},
			readUsersetTuplesError: nil,
			expected: []usersetMessage{
				{
					userset: "group:2",
					err:     nil,
				},
				{
					userset: "",
					err:     mocks.ErrSimulatedError,
				},
			},
		},
		{
			name:                   "empty_userset",
			contextDone:            false,
			poolSize:               1,
			readUsersetTuples:      []*openfgav1.Tuple{},
			readUsersetTuplesError: nil,
			expected:               nil,
		},
		{
			name:                   "ctx_cancel",
			contextDone:            true,
			poolSize:               1,
			readUsersetTuples:      []*openfgav1.Tuple{},
			readUsersetTuplesError: nil,
			expected:               nil,
		},
		{
			name:        "has_userset",
			contextDone: false,
			poolSize:    1,
			readUsersetTuples: []*openfgav1.Tuple{
				{
					Key: tuple.NewTupleKey("group:1", "member", "group:2#member"),
				},
				{
					Key: tuple.NewTupleKey("group:1", "member", "group:3#member"),
				},
			},
			readUsersetTuplesError: nil,
			expected: []usersetMessage{
				{
					userset: "group:2",
					err:     nil,
				},
				{
					userset: "group:3",
					err:     nil,
				},
			},
		},
		{
			name:        "has_userset_large_pool_size",
			contextDone: false,
			poolSize:    5,
			readUsersetTuples: []*openfgav1.Tuple{
				{
					Key: tuple.NewTupleKey("group:1", "member", "group:2#member"),
				},
				{
					Key: tuple.NewTupleKey("group:1", "member", "group:3#member"),
				},
			},
			readUsersetTuplesError: nil,
			expected: []usersetMessage{
				{
					userset: "group:2",
					err:     nil,
				},
				{
					userset: "group:3",
					err:     nil,
				},
			},
		},
	}

	for _, tt := range tests {
		t.Run(tt.name, func(t *testing.T) {
			t.Parallel()
			ctrl := gomock.NewController(t)
			defer ctrl.Finish()
			ds := mocks.NewMockRelationshipTupleReader(ctrl)
			if tt.iteratorHasError {
				ds.EXPECT().ReadUsersetTuples(gomock.Any(), gomock.Any(), gomock.Any(), gomock.Any()).Times(1).Return(mocks.NewErrorTupleIterator(tt.readUsersetTuples), tt.readUsersetTuplesError)
			} else {
				ds.EXPECT().ReadUsersetTuples(gomock.Any(), gomock.Any(), gomock.Any(), gomock.Any()).Times(1).Return(storage.NewStaticTupleIterator(tt.readUsersetTuples), tt.readUsersetTuplesError)
			}
			model := parser.MustTransformDSLToProto(`
				model
					schema 1.1

				type user
				type group
					relations
						define member: [user, group#member]
`)
			ts, err := typesystem.New(model)
			require.NoError(t, err)

			req := &ResolveCheckRequest{
				StoreID:              ulid.Make().String(),
				AuthorizationModelID: ulid.Make().String(),
				TupleKey:             tuple.NewTupleKey("group:1", "member", "user:maria"),
				RequestMetadata:      NewCheckRequestMetadata(20),
			}

			cancellableCtx, cancelFunc := context.WithCancel(context.Background())
			if tt.contextDone {
				cancelFunc()
			} else {
				defer cancelFunc()
			}

<<<<<<< HEAD
			evalRequest := tupleevaluator.EvaluationRequest{
				StoreID:     req.GetStoreID(),
				Consistency: req.GetConsistency(),
				Object:      req.GetTupleKey().GetObject(),
				Relation:    req.GetTupleKey().GetRelation(),
				Kind:        tupleevaluator.NestedUsersetKind,
			}

			tupleEval := tupleevaluator.NewTupleEvaluator(ds, evalRequest)

			userToUsersetMessageChan := streamedLookupUsersetForObject(cancellableCtx, ts, req, tupleEval, tt.poolSize)
=======
			dsCount := &atomic.Uint32{}
			commonData := &recursiveMatchUserUsersetCommonData{
				typesys:              ts,
				ds:                   ds,
				dsCount:              dsCount,
				userToUsersetMapping: nil, // not used
				concurrencyLimit:     tt.poolSize,
				visitedUserset:       &sync.Map{},
				tupleMapperKind:      NestedUsersetKind,
				allowedUserTypeRestrictions: []*openfgav1.RelationReference{
					{
						Type: "group",
						RelationOrWildcard: &openfgav1.RelationReference_Relation{
							Relation: "member",
						},
					},
				},
			}

			mapper, err := buildMapper(context.Background(), req, commonData)
			if tt.readUsersetTuplesError != nil {
				require.Equal(t, tt.readUsersetTuplesError, err)
				return
			}

			userToUsersetMessageChan := streamedLookupUsersetForObject(cancellableCtx, commonData, mapper)
>>>>>>> 600217a1

			var userToUsersetMessages []usersetMessage

			for userToUsersetMessage := range userToUsersetMessageChan {
				userToUsersetMessages = append(userToUsersetMessages, userToUsersetMessage)
			}

			require.Equal(t, tt.expected, userToUsersetMessages)
		})
	}
}

func TestProcessUsersetMessage(t *testing.T) {
	t.Cleanup(func() {
		goleak.VerifyNone(t)
	})

	tests := []struct {
		name                 string
		message              usersetMessage
		matchingUserset      []string
		expectedFound        bool
		expectedError        error
		expectedInputUserset []string
	}{
		{
			name: "error_input",
			message: usersetMessage{
				userset: "",
				err:     fmt.Errorf("mock_error"),
			},
			matchingUserset:      []string{"a", "b"},
			expectedFound:        false,
			expectedError:        fmt.Errorf("mock_error"),
			expectedInputUserset: []string{},
		},
		{
			name: "match",
			message: usersetMessage{
				userset: "b",
				err:     nil,
			},
			matchingUserset:      []string{"a", "b"},
			expectedFound:        true,
			expectedError:        nil,
			expectedInputUserset: []string{"b"},
		},
		{
			name: "not_match",
			message: usersetMessage{
				userset: "c",
				err:     nil,
			},
			matchingUserset:      []string{"a", "b"},
			expectedFound:        false,
			expectedError:        nil,
			expectedInputUserset: []string{"c"},
		},
	}

	for _, tt := range tests {
		t.Run(tt.name, func(t *testing.T) {
			t.Parallel()
			inputSortedSet := storage.NewSortedSet()
			matchingSortedSet := storage.NewSortedSet()
			for _, match := range tt.matchingUserset {
				matchingSortedSet.Add(match)
			}
			output, err := processUsersetMessage(tt.message, inputSortedSet, matchingSortedSet)
			require.Equal(t, tt.expectedError, err)
			require.Equal(t, tt.expectedFound, output)
			require.Equal(t, tt.expectedInputUserset, inputSortedSet.Values())
		})
	}
}

func TestMatchUsersetFromUserAndUsersetFromObject(t *testing.T) {
	t.Cleanup(func() {
		goleak.VerifyNone(t)
	})
	t.Run("non_cancel_context", func(t *testing.T) {
		tests := []struct {
			name                         string
			userToUsersetMessages        []usersetMessage
			objectToUsersetMessages      []usersetMessage
			expectedResolveCheckResponse *ResolveCheckResponse
			expectedUserToUserset        []string
			expectedObjectToUserset      []string
			expectedError                error
		}{
			{
				name:                    "empty_lists",
				userToUsersetMessages:   []usersetMessage{},
				objectToUsersetMessages: []usersetMessage{},
				expectedResolveCheckResponse: &ResolveCheckResponse{
					Allowed: false,
					ResolutionMetadata: &ResolveCheckResponseMetadata{
						DatastoreQueryCount: 2,
						CycleDetected:       false,
					},
				},
				expectedUserToUserset:   nil,
				expectedObjectToUserset: nil,
				expectedError:           nil,
			},
			{
				name: "userToUsersetMessages_not_nil_but_object_nil",
				userToUsersetMessages: []usersetMessage{
					{
						userset: "group:2",
						err:     nil,
					},
				},
				objectToUsersetMessages: []usersetMessage{},
				expectedResolveCheckResponse: &ResolveCheckResponse{
					Allowed: false,
					ResolutionMetadata: &ResolveCheckResponseMetadata{
						DatastoreQueryCount: 2,
						CycleDetected:       false,
					},
				},
				expectedUserToUserset:   nil,
				expectedObjectToUserset: nil,
				expectedError:           nil,
			},
			{
				name:                  "objectToUsersetMessages_not_nil_but_user_nil",
				userToUsersetMessages: []usersetMessage{},
				objectToUsersetMessages: []usersetMessage{
					{
						userset: "group:2",
						err:     nil,
					},
				},
				expectedResolveCheckResponse: &ResolveCheckResponse{
					Allowed: false,
					ResolutionMetadata: &ResolveCheckResponseMetadata{
						DatastoreQueryCount: 2,
						CycleDetected:       false,
					},
				},
				expectedUserToUserset:   nil,
				expectedObjectToUserset: nil,
				expectedError:           nil,
			},
			{
				name: "userToUsersetMessages_error",
				userToUsersetMessages: []usersetMessage{
					{
						userset: "",
						err:     fmt.Errorf("mock_error"),
					},
				},
				objectToUsersetMessages: []usersetMessage{
					{
						userset: "group:1",
						err:     nil,
					},
				},
				expectedResolveCheckResponse: nil,
				expectedUserToUserset:        nil,
				expectedObjectToUserset:      nil,
				expectedError:                fmt.Errorf("mock_error"),
			},
			{
				name: "objectToUsersetMessages_error",
				userToUsersetMessages: []usersetMessage{
					{
						userset: "group:3",
						err:     nil,
					},
				},
				objectToUsersetMessages: []usersetMessage{
					{
						userset: "",
						err:     fmt.Errorf("mock_error"),
					},
				},
				expectedResolveCheckResponse: nil,
				expectedUserToUserset:        nil,
				expectedObjectToUserset:      nil,
				expectedError:                fmt.Errorf("mock_error"),
			},
			{
				name: "direct_assignment",
				userToUsersetMessages: []usersetMessage{
					{
						userset: "group:1",
						err:     nil,
					},
				},
				objectToUsersetMessages: []usersetMessage{},
				expectedResolveCheckResponse: &ResolveCheckResponse{
					Allowed: true,
					ResolutionMetadata: &ResolveCheckResponseMetadata{
						DatastoreQueryCount: 2,
						CycleDetected:       false,
					},
				},
				expectedUserToUserset:   nil,
				expectedObjectToUserset: nil,
				expectedError:           nil,
			},
			{
				name: "items_not_match",
				userToUsersetMessages: []usersetMessage{
					{
						userset: "group:2",
						err:     nil,
					},
				},
				objectToUsersetMessages: []usersetMessage{
					{
						userset: "group:3",
						err:     nil,
					},
				},
				expectedResolveCheckResponse: nil,
				expectedUserToUserset:        []string{"group:2"},
				expectedObjectToUserset:      []string{"group:3"},
				expectedError:                nil,
			},
			{
				name: "items_match",
				userToUsersetMessages: []usersetMessage{
					{
						userset: "group:2",
						err:     nil,
					},
				},
				objectToUsersetMessages: []usersetMessage{
					{
						userset: "group:2",
						err:     nil,
					},
				},
				expectedResolveCheckResponse: &ResolveCheckResponse{
					Allowed: true,
					ResolutionMetadata: &ResolveCheckResponseMetadata{
						DatastoreQueryCount: 2,
						CycleDetected:       false,
					},
				},
				expectedUserToUserset:   nil,
				expectedObjectToUserset: nil,
				expectedError:           nil,
			},
		}

		for _, tt := range tests {
			t.Run(tt.name, func(t *testing.T) {
				t.Parallel()
				userToUsersetMessagesChan := make(chan usersetMessage, 5)
				objectToUsersetMessagesChan := make(chan usersetMessage, 5)

				pool := concurrency.NewPool(context.Background(), 2)
				pool.Go(func(ctx context.Context) error {
					time.Sleep(1 * time.Millisecond)

					for _, userToUsersetMessage := range tt.userToUsersetMessages {
						concurrency.TrySendThroughChannel(ctx, userToUsersetMessage, userToUsersetMessagesChan)
					}
					close(userToUsersetMessagesChan)
					return nil
				})

				pool.Go(func(ctx context.Context) error {
					time.Sleep(1 * time.Millisecond)

					for _, objectToUsersetMessage := range tt.objectToUsersetMessages {
						concurrency.TrySendThroughChannel(ctx, objectToUsersetMessage, objectToUsersetMessagesChan)
					}
					close(objectToUsersetMessagesChan)
					return nil
				})
				ctx := context.Background()

				req := &ResolveCheckRequest{
					StoreID:              ulid.Make().String(),
					AuthorizationModelID: ulid.Make().String(),
					TupleKey:             tuple.NewTupleKey("group:1", "member", "user:maria"),
					RequestMetadata:      NewCheckRequestMetadata(20),
				}

				resp, userToUserset, objectToUserset, err := matchUsersetFromUserAndUsersetFromObject(ctx, req, userToUsersetMessagesChan, objectToUsersetMessagesChan)
				_ = pool.Wait()
				require.Equal(t, tt.expectedError, err)
				require.Equal(t, tt.expectedResolveCheckResponse, resp)
				if tt.expectedUserToUserset != nil {
					require.Equal(t, tt.expectedUserToUserset, userToUserset.Values())
				} else {
					require.Nil(t, userToUserset)
				}
				if tt.expectedObjectToUserset != nil {
					require.Equal(t, tt.expectedObjectToUserset, objectToUserset.Values())
				} else {
					require.Nil(t, objectToUserset)
				}
			})
		}
	})
	t.Run("cancel_context", func(t *testing.T) {
		t.Parallel()
		userToUsersetMessagesChan := make(chan usersetMessage)
		objectToUsersetMessagesChan := make(chan usersetMessage)
		ctx := context.Background()
		ctx, cancel := context.WithCancel(ctx)
		cancel()

		req := &ResolveCheckRequest{
			StoreID:              ulid.Make().String(),
			AuthorizationModelID: ulid.Make().String(),
			TupleKey:             tuple.NewTupleKey("group:1", "member", "user:maria"),
			RequestMetadata:      NewCheckRequestMetadata(20),
		}

		resp, userToUserset, objectToUserset, err := matchUsersetFromUserAndUsersetFromObject(ctx, req, userToUsersetMessagesChan, objectToUsersetMessagesChan)
		require.ErrorIs(t, err, context.Canceled)
		require.Nil(t, resp)
		require.Nil(t, userToUserset)
		require.Nil(t, objectToUserset)
	})
}

func TestNestedUsersetFastpath(t *testing.T) {
	t.Cleanup(func() {
		goleak.VerifyNone(t)
	})

<<<<<<< HEAD
	t.Run("normal_ttu_test_cases", func(t *testing.T) {
		model := parser.MustTransformDSLToProto(`
			model
				schema 1.1
			type user
			type group
				relations
					define member: [user] or member from parent
					define parent: [group]
			`)
		tests := []struct {
			name                            string
			readStartingWithUserTuples      []*openfgav1.Tuple
			readStartingWithUserTuplesError error
			readTuples                      [][]*openfgav1.Tuple
			readTuplesError                 error
			expected                        *ResolveCheckResponse
			expectedError                   error
		}{
			{
				name: "happy_case",
				readStartingWithUserTuples: []*openfgav1.Tuple{
					{
						Key: tuple.NewTupleKey("group:1", "member", "user:maria"),
					},
				},
				readTuples: [][]*openfgav1.Tuple{
					{
						{
							Key: tuple.NewTupleKey("group:2", "parent", "group:1"),
						},
						{
							Key: tuple.NewTupleKey("group:2a", "parent", "group:1a"),
						},
						{
							Key: tuple.NewTupleKey("group:3", "parent", "group:2a"),
						},
						{
							Key: tuple.NewTupleKey("group:3", "parent", "group:2"),
						},
					},
				},
				expected: &ResolveCheckResponse{
					Allowed: true,
					ResolutionMetadata: &ResolveCheckResponseMetadata{
						DatastoreQueryCount: 2,
						CycleDetected:       false,
					},
				},
			},
		}

		for _, tt := range tests {
			t.Run(tt.name, func(t *testing.T) {
				t.Parallel()

				ctrl := gomock.NewController(t)
				defer ctrl.Finish()
				ds := mocks.NewMockRelationshipTupleReader(ctrl)
				ds.EXPECT().ReadStartingWithUser(gomock.Any(), gomock.Any(), gomock.Any(), gomock.Any()).MaxTimes(1).Return(storage.NewStaticTupleIterator(tt.readStartingWithUserTuples), tt.readStartingWithUserTuplesError)

				for _, tuples := range tt.readTuples {
					ds.EXPECT().Read(gomock.Any(), gomock.Any(), gomock.Any(), gomock.Any()).MaxTimes(1).Return(storage.NewStaticTupleIterator(tuples), tt.readTuplesError)
				}
				ts, err := typesystem.New(model)
				require.NoError(t, err)

				req := &ResolveCheckRequest{
					StoreID:              ulid.Make().String(),
					AuthorizationModelID: ulid.Make().String(),
					TupleKey:             tuple.NewTupleKey("group:3", "member", "user:maria"),
					RequestMetadata:      NewCheckRequestMetadata(20),
				}
				evalRequest := tupleevaluator.EvaluationRequest{
					StoreID:     req.GetStoreID(),
					Consistency: req.GetConsistency(),
					Object:      req.GetTupleKey().GetObject(),
					Relation:    "parent",
					Kind:        tupleevaluator.NestedTTUKind,
				}
				result, err := nestedUsersetFastpath(context.Background(), ts, ds, req, evalRequest, 10)
				require.Equal(t, tt.expectedError, err)
				require.Equal(t, tt.expected.GetAllowed(), result.GetAllowed())
				require.Equal(t, tt.expected.GetResolutionMetadata(), result.GetResolutionMetadata())
			})
		}
	})

	t.Run("normal_userset_test_cases", func(t *testing.T) {
=======
	t.Run("normal_test_cases", func(t *testing.T) {
>>>>>>> 600217a1
		tests := []struct {
			name                            string
			readStartingWithUserTuples      []*openfgav1.Tuple
			readStartingWithUserTuplesError error
			readUsersetTuples               [][]*openfgav1.Tuple
			readUsersetTuplesError          error
			expected                        *ResolveCheckResponse
			expectedError                   error
		}{
			{
				name:                       "no_user_assigned_to_group",
				readStartingWithUserTuples: []*openfgav1.Tuple{},
				readUsersetTuples: [][]*openfgav1.Tuple{
					{
						{
							Key: tuple.NewTupleKey("group:1", "member", "group:3#member"),
						},
					},
					{},
				},
				expected: &ResolveCheckResponse{
					Allowed: false,
					ResolutionMetadata: &ResolveCheckResponseMetadata{
						DatastoreQueryCount: 2,
						CycleDetected:       false,
					},
				},
			},
			{
				name: "user_directly_assigned_to_main_group",
				readStartingWithUserTuples: []*openfgav1.Tuple{
					{
						Key: tuple.NewTupleKey("group:1", "member", "user:maria"),
					},
					{
						Key: tuple.NewTupleKey("group:2", "member", "user:maria"),
					},
				},
				readUsersetTuples: [][]*openfgav1.Tuple{
					{},
				},
				expected: &ResolveCheckResponse{
					Allowed: true,
					ResolutionMetadata: &ResolveCheckResponseMetadata{
						DatastoreQueryCount: 2,
						CycleDetected:       false,
					},
				},
			},
			{
				name: "user_assigned_to_first_level_sub_group",
				readStartingWithUserTuples: []*openfgav1.Tuple{
					{
						Key: tuple.NewTupleKey("group:3", "member", "user:maria"),
					},
					{
						Key: tuple.NewTupleKey("group:4", "member", "user:maria"),
					},
				},
				readUsersetTuples: [][]*openfgav1.Tuple{
					{
						{
							Key: tuple.NewTupleKey("group:1", "member", "group:3#member"),
						},
					},
				},
				expected: &ResolveCheckResponse{
					Allowed: true,
					ResolutionMetadata: &ResolveCheckResponseMetadata{
						DatastoreQueryCount: 2,
						CycleDetected:       false,
					},
				},
			},
			{
				name: "user_assigned_to_second_level_sub_group",
				readStartingWithUserTuples: []*openfgav1.Tuple{
					{
						Key: tuple.NewTupleKey("group:3", "member", "user:maria"),
					},
					{
						Key: tuple.NewTupleKey("group:4", "member", "user:maria"),
					},
				},
				readUsersetTuples: [][]*openfgav1.Tuple{
					{
						{
							Key: tuple.NewTupleKey("group:6", "member", "group:5#member"),
						},
					},
					{
						{
							Key: tuple.NewTupleKey("group:5", "member", "group:3#member"),
						},
					},
				},
				expected: &ResolveCheckResponse{
					Allowed: true,
					ResolutionMetadata: &ResolveCheckResponseMetadata{
						DatastoreQueryCount: 3,
						CycleDetected:       false,
					},
				},
			},
			{
				name: "user_not_assigned_to_sub_group",
				readStartingWithUserTuples: []*openfgav1.Tuple{
					{
						Key: tuple.NewTupleKey("group:3", "member", "user:maria"),
					},
					{
						Key: tuple.NewTupleKey("group:4", "member", "user:maria"),
					},
				},
				readUsersetTuples: [][]*openfgav1.Tuple{
					{
						{
							Key: tuple.NewTupleKey("group:1", "member", "group:2#member"),
						},
					},
					{},
				},
				expected: &ResolveCheckResponse{
					Allowed: false,
					ResolutionMetadata: &ResolveCheckResponseMetadata{
						DatastoreQueryCount: 3,
						CycleDetected:       false,
					},
				},
			},
			{
				name:                            "error_getting_tuple",
				readStartingWithUserTuples:      []*openfgav1.Tuple{},
				readStartingWithUserTuplesError: fmt.Errorf("mock error"),
				readUsersetTuples: [][]*openfgav1.Tuple{
					{},
				},
				expected:      nil,
				expectedError: fmt.Errorf("mock error"),
			},
		}
		for _, tt := range tests {
			t.Run(tt.name, func(t *testing.T) {
				t.Parallel()

				ctrl := gomock.NewController(t)
				defer ctrl.Finish()
				ds := mocks.NewMockRelationshipTupleReader(ctrl)
				ds.EXPECT().ReadStartingWithUser(gomock.Any(), gomock.Any(), gomock.Any(), gomock.Any()).MaxTimes(1).Return(storage.NewStaticTupleIterator(tt.readStartingWithUserTuples), tt.readStartingWithUserTuplesError)

				for _, tuples := range tt.readUsersetTuples {
					ds.EXPECT().ReadUsersetTuples(gomock.Any(), gomock.Any(), gomock.Any(), gomock.Any()).MaxTimes(1).Return(storage.NewStaticTupleIterator(tuples), tt.readUsersetTuplesError)
				}
				model := parser.MustTransformDSLToProto(`
				model
					schema 1.1

				type user
				type group
					relations
						define member: [user, group#member]
`)
				ts, err := typesystem.New(model)
				require.NoError(t, err)

				req := &ResolveCheckRequest{
					StoreID:              ulid.Make().String(),
					AuthorizationModelID: ulid.Make().String(),
					TupleKey:             tuple.NewTupleKey("group:1", "member", "user:maria"),
					RequestMetadata:      NewCheckRequestMetadata(20),
				}
<<<<<<< HEAD
				evalRequest := tupleevaluator.EvaluationRequest{
					StoreID:     req.GetStoreID(),
					Consistency: req.GetConsistency(),
					Object:      req.GetTupleKey().GetObject(),
					Relation:    req.GetTupleKey().GetRelation(),
					Kind:        tupleevaluator.NestedUsersetKind,
				}
				result, err := nestedUsersetFastpath(context.Background(), ts, ds, req, evalRequest, 10)
=======

				typeRes := []*openfgav1.RelationReference{typesystem.DirectRelationReference("group", "member")}

				result, err := nestedUsersetFastpath(context.Background(), ts, ds, req, NestedUsersetKind, typeRes, 10)
>>>>>>> 600217a1
				require.Equal(t, tt.expectedError, err)
				require.Equal(t, tt.expected.GetAllowed(), result.GetAllowed())
				require.Equal(t, tt.expected.GetResolutionMetadata(), result.GetResolutionMetadata())
			})
		}
	})
	t.Run("resolution_depth_exceeded", func(t *testing.T) {
		t.Parallel()
		ctrl := gomock.NewController(t)
		defer ctrl.Finish()
		ds := mocks.NewMockRelationshipTupleReader(ctrl)
		ds.EXPECT().ReadStartingWithUser(gomock.Any(), gomock.Any(), gomock.Any(), gomock.Any()).MaxTimes(1).Return(
			storage.NewStaticTupleIterator([]*openfgav1.Tuple{
				{
					Key: tuple.NewTupleKey("group:bad", "member", "user:maria"),
				},
			}), nil)

		for i := 0; i < 26; i++ {
			ds.EXPECT().ReadUsersetTuples(gomock.Any(), gomock.Any(), gomock.Any(), gomock.Any()).MaxTimes(1).Return(
				storage.NewStaticTupleIterator([]*openfgav1.Tuple{
					{
						Key: tuple.NewTupleKey("group:"+strconv.Itoa(i+1), "member", "group:"+strconv.Itoa(i)+"#member"),
					},
				}), nil)
		}
		model := parser.MustTransformDSLToProto(`
				model
					schema 1.1

				type user
				type group
					relations
						define member: [user, group#member]
`)
		ts, err := typesystem.New(model)
		require.NoError(t, err)

		req := &ResolveCheckRequest{
			StoreID:              ulid.Make().String(),
			AuthorizationModelID: ulid.Make().String(),
			TupleKey:             tuple.NewTupleKey("group:1", "member", "user:maria"),
			RequestMetadata:      NewCheckRequestMetadata(20),
		}
<<<<<<< HEAD
		evalRequest := tupleevaluator.EvaluationRequest{
			StoreID:     req.GetStoreID(),
			Consistency: req.GetConsistency(),
			Object:      req.GetTupleKey().GetObject(),
			Relation:    req.GetTupleKey().GetRelation(),
			Kind:        tupleevaluator.NestedUsersetKind,
		}
		result, err := nestedUsersetFastpath(context.Background(), ts, ds, req, evalRequest, 10)
=======

		typeRes := []*openfgav1.RelationReference{typesystem.DirectRelationReference("group", "member")}

		result, err := nestedUsersetFastpath(context.Background(), ts, ds, req, NestedUsersetKind, typeRes, 10)
>>>>>>> 600217a1
		require.Nil(t, result)
		require.Equal(t, ErrResolutionDepthExceeded, err)
	})
}<|MERGE_RESOLUTION|>--- conflicted
+++ resolved
@@ -11,8 +11,6 @@
 	"time"
 
 	"github.com/openfga/openfga/internal/checkutil"
-	"github.com/openfga/openfga/internal/tupleevaluator"
-
 	"github.com/openfga/openfga/internal/mocks"
 
 	"github.com/openfga/openfga/internal/concurrency"
@@ -4116,12 +4114,8 @@
 
 func (p *parallelRecursiveTest) testParallelizeRecursive(context.Context,
 	*ResolveCheckRequest,
-<<<<<<< HEAD
-	*recursiveMatchUserUsersetCommonData) (*ResolveCheckResponse, error) {
-=======
 	*recursiveMatchUserUsersetCommonData,
 	TupleMapper) (*ResolveCheckResponse, error) {
->>>>>>> 600217a1
 	if p.slowRequests {
 		time.Sleep(5 * time.Millisecond)
 	}
@@ -4138,10 +4132,7 @@
 		tests := []struct {
 			name                  string
 			usersetItems          []string
-<<<<<<< HEAD
-=======
 			usersetError          error
->>>>>>> 600217a1
 			maxConcurrentReads    int
 			visitedItems          []string
 			parallelRecursiveTest parallelRecursiveTest
@@ -4518,8 +4509,6 @@
 				},
 				expectedError: nil,
 			},
-<<<<<<< HEAD
-=======
 			{
 				name:               "mapper_build_error",
 				usersetItems:       []string{"group:1"},
@@ -4532,28 +4521,21 @@
 				expectedResponse: nil,
 				expectedError:    fmt.Errorf("mock_error"),
 			},
->>>>>>> 600217a1
 		}
 
 		for _, tt := range tests {
 			t.Run(tt.name, func(t *testing.T) {
 				t.Parallel()
-<<<<<<< HEAD
-=======
 				ctrl := gomock.NewController(t)
 				defer ctrl.Finish()
 				ds := mocks.NewMockRelationshipTupleReader(ctrl)
 				ds.EXPECT().ReadUsersetTuples(gomock.Any(), gomock.Any(), gomock.Any(), gomock.Any()).AnyTimes().Return(storage.NewStaticTupleIterator(nil), tt.usersetError)
->>>>>>> 600217a1
 				commonParameters := &recursiveMatchUserUsersetCommonData{
 					concurrencyLimit: tt.maxConcurrentReads,
 					visitedUserset:   &sync.Map{},
 					dsCount:          &atomic.Uint32{},
-<<<<<<< HEAD
-=======
 					ds:               ds,
 					tupleMapperKind:  NestedUsersetKind,
->>>>>>> 600217a1
 				}
 				for _, item := range tt.visitedItems {
 					commonParameters.visitedUserset.Store(item, struct{}{})
@@ -4593,22 +4575,16 @@
 
 				maxConcurrentRead := 20
 				numUsersetItem := 5000
-<<<<<<< HEAD
-=======
 				ctrl := gomock.NewController(t)
 				defer ctrl.Finish()
 				ds := mocks.NewMockRelationshipTupleReader(ctrl)
 				ds.EXPECT().ReadUsersetTuples(gomock.Any(), gomock.Any(), gomock.Any(), gomock.Any()).AnyTimes().Return(storage.NewStaticTupleIterator(nil), nil)
->>>>>>> 600217a1
 				commonParameters := &recursiveMatchUserUsersetCommonData{
 					concurrencyLimit: maxConcurrentRead,
 					visitedUserset:   &sync.Map{},
 					dsCount:          &atomic.Uint32{},
-<<<<<<< HEAD
-=======
 					ds:               ds,
 					tupleMapperKind:  NestedUsersetKind,
->>>>>>> 600217a1
 				}
 				commonParameters.dsCount.Store(15)
 
@@ -4868,32 +4844,11 @@
 			userUsersetMapping.Add("group:a")
 			userUsersetMapping.Add("group:b")
 
-<<<<<<< HEAD
-			evalRequest := tupleevaluator.EvaluationRequest{
-				StoreID:     req.GetStoreID(),
-				Consistency: req.GetConsistency(),
-				Object:      req.GetTupleKey().GetObject(),
-				Relation:    req.GetTupleKey().GetRelation(),
-				Kind:        tupleevaluator.NestedUsersetKind,
-			}
-
-			tupleEval := tupleevaluator.NewTupleEvaluator(ds, evalRequest)
-
-=======
->>>>>>> 600217a1
 			commonData := &recursiveMatchUserUsersetCommonData{
 				typesys:              ts,
 				ds:                   ds,
 				dsCount:              &atomic.Uint32{},
 				concurrencyLimit:     10,
-<<<<<<< HEAD
-				userToUsersetMapping: userUsersetMapping,
-				visitedUserset:       &sync.Map{},
-				tupleEval:            tupleEval,
-			}
-
-			result, err := recursiveMatchUserUserset(context.Background(), req, commonData)
-=======
 				tupleMapperKind:      NestedUsersetKind,
 				userToUsersetMapping: userUsersetMapping,
 				visitedUserset:       &sync.Map{},
@@ -4913,7 +4868,6 @@
 			}
 
 			result, err := recursiveMatchUserUserset(context.Background(), req, commonData, mapper)
->>>>>>> 600217a1
 			require.Equal(t, tt.expectedError, err)
 			require.Equal(t, tt.expected, result)
 		})
@@ -5131,9 +5085,6 @@
 				defer cancelFunc()
 			}
 
-<<<<<<< HEAD
-			userToUsersetMessageChan := streamedLookupUsersetForUser(cancellableCtx, ts, ds, req, tt.poolSize)
-=======
 			dsCount := &atomic.Uint32{}
 			commonData := &recursiveMatchUserUsersetCommonData{
 				typesys:                     ts,
@@ -5146,7 +5097,6 @@
 			}
 
 			userToUsersetMessageChan := streamedLookupUsersetForUser(cancellableCtx, commonData, req)
->>>>>>> 600217a1
 
 			var userToUsersetMessages []usersetMessage
 
@@ -5311,19 +5261,6 @@
 				defer cancelFunc()
 			}
 
-<<<<<<< HEAD
-			evalRequest := tupleevaluator.EvaluationRequest{
-				StoreID:     req.GetStoreID(),
-				Consistency: req.GetConsistency(),
-				Object:      req.GetTupleKey().GetObject(),
-				Relation:    req.GetTupleKey().GetRelation(),
-				Kind:        tupleevaluator.NestedUsersetKind,
-			}
-
-			tupleEval := tupleevaluator.NewTupleEvaluator(ds, evalRequest)
-
-			userToUsersetMessageChan := streamedLookupUsersetForObject(cancellableCtx, ts, req, tupleEval, tt.poolSize)
-=======
 			dsCount := &atomic.Uint32{}
 			commonData := &recursiveMatchUserUsersetCommonData{
 				typesys:              ts,
@@ -5350,7 +5287,6 @@
 			}
 
 			userToUsersetMessageChan := streamedLookupUsersetForObject(cancellableCtx, commonData, mapper)
->>>>>>> 600217a1
 
 			var userToUsersetMessages []usersetMessage
 
@@ -5680,7 +5616,6 @@
 		goleak.VerifyNone(t)
 	})
 
-<<<<<<< HEAD
 	t.Run("normal_ttu_test_cases", func(t *testing.T) {
 		model := parser.MustTransformDSLToProto(`
 			model
@@ -5754,14 +5689,8 @@
 					TupleKey:             tuple.NewTupleKey("group:3", "member", "user:maria"),
 					RequestMetadata:      NewCheckRequestMetadata(20),
 				}
-				evalRequest := tupleevaluator.EvaluationRequest{
-					StoreID:     req.GetStoreID(),
-					Consistency: req.GetConsistency(),
-					Object:      req.GetTupleKey().GetObject(),
-					Relation:    "parent",
-					Kind:        tupleevaluator.NestedTTUKind,
-				}
-				result, err := nestedUsersetFastpath(context.Background(), ts, ds, req, evalRequest, 10)
+
+				result, err := nestedUsersetFastpath(context.Background(), ts, ds, req, NestedTTUKind, nil, "parent", 10)
 				require.Equal(t, tt.expectedError, err)
 				require.Equal(t, tt.expected.GetAllowed(), result.GetAllowed())
 				require.Equal(t, tt.expected.GetResolutionMetadata(), result.GetResolutionMetadata())
@@ -5770,9 +5699,6 @@
 	})
 
 	t.Run("normal_userset_test_cases", func(t *testing.T) {
-=======
-	t.Run("normal_test_cases", func(t *testing.T) {
->>>>>>> 600217a1
 		tests := []struct {
 			name                            string
 			readStartingWithUserTuples      []*openfgav1.Tuple
@@ -5944,21 +5870,10 @@
 					TupleKey:             tuple.NewTupleKey("group:1", "member", "user:maria"),
 					RequestMetadata:      NewCheckRequestMetadata(20),
 				}
-<<<<<<< HEAD
-				evalRequest := tupleevaluator.EvaluationRequest{
-					StoreID:     req.GetStoreID(),
-					Consistency: req.GetConsistency(),
-					Object:      req.GetTupleKey().GetObject(),
-					Relation:    req.GetTupleKey().GetRelation(),
-					Kind:        tupleevaluator.NestedUsersetKind,
-				}
-				result, err := nestedUsersetFastpath(context.Background(), ts, ds, req, evalRequest, 10)
-=======
 
 				typeRes := []*openfgav1.RelationReference{typesystem.DirectRelationReference("group", "member")}
 
-				result, err := nestedUsersetFastpath(context.Background(), ts, ds, req, NestedUsersetKind, typeRes, 10)
->>>>>>> 600217a1
+				result, err := nestedUsersetFastpath(context.Background(), ts, ds, req, NestedUsersetKind, typeRes, "", 10)
 				require.Equal(t, tt.expectedError, err)
 				require.Equal(t, tt.expected.GetAllowed(), result.GetAllowed())
 				require.Equal(t, tt.expected.GetResolutionMetadata(), result.GetResolutionMetadata())
@@ -6003,21 +5918,10 @@
 			TupleKey:             tuple.NewTupleKey("group:1", "member", "user:maria"),
 			RequestMetadata:      NewCheckRequestMetadata(20),
 		}
-<<<<<<< HEAD
-		evalRequest := tupleevaluator.EvaluationRequest{
-			StoreID:     req.GetStoreID(),
-			Consistency: req.GetConsistency(),
-			Object:      req.GetTupleKey().GetObject(),
-			Relation:    req.GetTupleKey().GetRelation(),
-			Kind:        tupleevaluator.NestedUsersetKind,
-		}
-		result, err := nestedUsersetFastpath(context.Background(), ts, ds, req, evalRequest, 10)
-=======
 
 		typeRes := []*openfgav1.RelationReference{typesystem.DirectRelationReference("group", "member")}
 
-		result, err := nestedUsersetFastpath(context.Background(), ts, ds, req, NestedUsersetKind, typeRes, 10)
->>>>>>> 600217a1
+		result, err := nestedUsersetFastpath(context.Background(), ts, ds, req, NestedUsersetKind, typeRes, "", 10)
 		require.Nil(t, result)
 		require.Equal(t, ErrResolutionDepthExceeded, err)
 	})
