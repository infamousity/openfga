--- conflicted
+++ resolved
@@ -89,11 +89,7 @@
             "type": "array",
             "items": {
                 "type": "string",
-<<<<<<< HEAD
-                "enum": ["enable-modular-models","enable-list-users"]
-=======
-                "enum": []
->>>>>>> 4984d1ae
+                "enum": ["enable-list-users"]
             },
             "default": [],
             "x-env-variable": "OPENFGA_EXPERIMENTALS"
